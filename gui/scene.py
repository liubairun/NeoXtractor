--- conflicted
+++ resolved
@@ -1,304 +1,295 @@
-from pyrr import Matrix44, Vector3
-import numpy as np
-import transformations as tf
-import moderngl as mgl
-from gui.camera import *
-from utils.util import *
-from gui.viewer_3d import *
-
-
-class Scene:
-    def __init__(self, ctx, viewer):
-        self.ctx = ctx
-        self.viewer = viewer
-        self.normals_vao = None
-        self.point_model = None
-        self.point_vao = None
-        self.point_vbo = None
-        self.grid_model = None
-        self.grid_vao = None
-        self.grid_vbo = None
-        # self.bone_vao = None
-        # self.bone_vbo = None
-        self.normals_vbo = None
-        self.model = None
-        self.mesh = None
-        self.armature_matrix = None
-
-        # Enable depth testing and disable blending for opaque rendering
-        self.ctx.enable(mgl.DEPTH_TEST)
-        self.ctx.disable(mgl.BLEND)
-
-        # Initialize camera, shaders, and resources
-        self.camera = Camera()
-        self._init_shader()
-        self.load_grid()
-        self.load_point()
-
-        # Initialize matrices and scaling
-        self.mesh_center = Vector3([0, 4.5, 0])
-        self.model_scale = 1.0
-        self.base_model_matrix = Matrix44.identity()
-        self.model_matrix = Matrix44.identity()
-        self.show_bones = True
-        self.show_normals = False
-        self.show_wireframe = False
-        self.bone_lines = []
-
-        # Initialize mesh data placeholders
-        self.vbo = None
-        self.ibo = None
-        self.vao = None
-
-        self.armature_loaded = False
-
-    def _init_shader(self):
-        self._init_mesh_shader()
-        self._init_grid_shader()
-        self._init_point_shader()
-        self._init_line_shader()  # Initialize line shader for armature
-
-    def _init_grid_shader(self):
-        grid_vertex_shader = shader_from_path('basic.vert')
-        grid_fragment_shader = shader_from_path('basic.frag')
-
-        self.grid_prog = self.ctx.program(
-            vertex_shader=grid_vertex_shader,
-            fragment_shader=grid_fragment_shader,
-        )
-        self.grid_mvp = self.grid_prog['mvp']
-        self.grid_const_color = self.grid_prog['const_color']
-
-    def _init_point_shader(self):
-        point_vertex_shader = shader_from_path('point.vert')
-        point_fragment_shader = shader_from_path('point.frag')
-
-        self.point_prog = self.ctx.program(
-            vertex_shader=point_vertex_shader,
-            fragment_shader=point_fragment_shader,
-        )
-        self.point_mvp = self.point_prog['mvp']
-        self.point_const_color = self.point_prog['const_color']
-
-    def _init_line_shader(self):
-        line_vertex_shader = shader_from_path('line.vert')
-        line_fragment_shader = shader_from_path('line.frag')
-
-        self.line_shader = self.ctx.program(
-            vertex_shader=line_vertex_shader,
-            fragment_shader=line_fragment_shader,
-        )
-
-    def _init_mesh_shader(self):
-        vertex_shader = shader_from_path('basic_w_norm.vert')
-        fragment_shader = shader_from_path('basic_w_norm.frag')
-        self.prog = self.ctx.program(
-            vertex_shader=vertex_shader,
-            fragment_shader=fragment_shader,
-        )
-        self.mv = self.prog['mv']
-        self.mvp = self.prog['mvp']
-        self.const_color = self.prog['const_color']
-
-    def scale_mesh(self, scale_factor):
-        """Scale both mesh and armature uniformly, keeping them aligned."""
-        relative_scale = scale_factor / 10.0
-
-        self.model_matrix = self.base_model_matrix * Matrix44.from_scale([relative_scale] * 3)
-        self.armature_matrix = self.base_armature_matrix * Matrix44.from_scale([relative_scale] * 3)
-
-    def load_mesh(self, mesh):
-        self.release_mesh()
-        self.release_armature()
-        self.mesh = mesh
-
-        # print("Attempting to load mesh with basic shader.")
-
-        # Set up vertex and index buffers
-        self.vbo = self.ctx.buffer(mesh['gldat'].astype('f4').tobytes())
-        self.ibo = self.ctx.buffer(mesh['glindex'].astype('i4').tobytes())
-        vao_content = [(self.vbo, '3f 3f', 'in_vert', 'in_norm')]
-        self.vao = self.ctx.vertex_array(self.prog, vao_content, self.ibo)
-
-        # Initialize model matrix
-        self.model = Matrix44.identity()
-
-        # Load armature data if it exists
-        if 'bone_name' in mesh and 'bone_parent' in mesh:
-            self.load_armature(mesh)
-            # print("Armature loaded successfully.")
-        else:
-            print("No armature data found; skipping armature load.")
-
-        self.viewer.update_aspect_ratio()
-        self.viewer.update()
-        print("Model loaded successfully.")
-
-        # Initialize normals VAO for visualization
-        self.setup_normals_vao()
-        # print("Mesh loaded successfully with basic shader.")
-
-    def setup_normals_vao(self):
-        if hasattr(self, 'mesh') and 'gldat' in self.mesh:
-            # Proceed with setting up the normals VAO as before
-            positions = self.mesh['gldat'][:, 0:3]
-            normals = self.mesh['gldat'][:, 3:6]
-            line_vertices = np.empty((positions.shape[0] * 2, 3), dtype='f4')
-            line_vertices[0::2] = positions
-            line_vertices[1::2] = positions + normals * 0.008
-
-            self.normals_vbo = self.ctx.buffer(line_vertices.tobytes())
-            self.normals_vao = self.ctx.simple_vertex_array(self.line_shader, self.normals_vbo, 'in_vert')
-            # print("Normals VAO initialized successfully.")
-        else:
-            print("Mesh data is missing or improperly initialized; skipping normals VAO setup.")
-
-    def load_armature(self, mesh):
-        # Extract armature data from mesh
-        bone_positions = []
-        bone_lines = []
-        flip_matrix = Matrix44.from_scale([-1.0, 1.0, 1.0])  # Flip matrix for X-axis
-
-        # Calculate each bone's position and connections
-        for i, parent in enumerate(mesh['bone_parent']):
-            # Apply the flip to the bone's matrix
-            matrix = mesh['bone_original_matrix'][i]
-            flipped_matrix = flip_matrix * matrix
-            pos = Vector3(tf.translation_from_matrix(flipped_matrix.T))
-            bone_positions.append(pos)
-
-            # Only create a line if the bone has a parent
-            if parent != -1:
-                parent_matrix = mesh['bone_original_matrix'][parent]
-                flipped_parent_matrix = flip_matrix * parent_matrix
-                parent_pos = Vector3(tf.translation_from_matrix(flipped_parent_matrix.T))
-                bone_lines.extend([pos, parent_pos])
-
-        # Store and setup the bone VAO
-        self.bone_vbo = self.ctx.buffer(np.array(bone_lines, dtype='f4').tobytes())
-        self.bone_vao = self.ctx.simple_vertex_array(self.line_shader, self.bone_vbo, 'in_vert')
-        print("Armature loaded and flipped successfully.")
-
-    def load_grid(self):
-        self.grid_vbo = self.ctx.buffer(grid(5, 10).astype('f4').tobytes())
-        self.grid_vao = self.ctx.simple_vertex_array(self.grid_prog, self.grid_vbo, 'in_vert')
-        self.grid_model = Matrix44.from_translation((0, 0, 0))
-
-    def load_point(self):
-        self.point_vbo = self.ctx.buffer(np.array([0.0, 0.0, 0.0]).astype('f4').tobytes())
-        self.point_vao = self.ctx.simple_vertex_array(self.point_prog, self.point_vbo, 'in_vert')
-        self.point_model = Matrix44.from_translation((0, 0, 0))
-
-    def clear(self, color=(0.23, 0.23, 0.23)):
-        self.ctx.clear(*color, depth=1.0)
-
-    def draw(self):
-        self.clear()
-        self.draw_grid()
-        self.draw_point()
-        self.draw_mesh()
-        self.draw_armature()
-        self.draw_normals()
-
-    def draw_grid(self):
-        mvp = self.camera.view_proj() * self.grid_model
-        self.grid_mvp.write(mvp.astype('f4').tobytes())
-        self.grid_const_color.value = (0.3, 0.3, 0.3)
-        self.grid_vao.render(mgl.LINES)
-
-    def draw_point(self):
-        mvp = self.camera.view_proj() * self.point_model
-        self.point_mvp.write(mvp.astype('f4').tobytes())
-        self.point_const_color.value = (1.0, 0.0, 0.0)
-        self.point_vao.render(mgl.POINTS)
-
-    def draw_mesh(self):
-        if self.vao:
-            # Set up the transformation matrices
-            mv = self.camera.view() * self.model
-            mvp = self.camera.proj() * mv
-            self.mv.write(mv.astype('f4').tobytes())
-            self.mvp.write(mvp.astype('f4').tobytes())
-
-            # Set the mesh color
-            self.const_color.value = (0.8, 0.8, 0.8)  # Light gray color
-
-            self.ctx.enable(mgl.DEPTH_TEST)
-
-            # Render the mesh
-            self.vao.render(mgl.TRIANGLES)
-
-    def draw_normals(self):
-        if self.normals_vao is not None and self.show_normals:
-            mvp = self.camera.view_proj() * self.model_matrix
-            self.line_shader['mvp'].write(mvp.astype('f4').tobytes())
-            self.normals_vao.render(mgl.LINES)
-
-            # Set color for the lines
-            if 'color' in self.line_shader:
-                self.line_shader['color'].value = (0.8, 0.1, 0.3)
-
-            # Render vertices as points in `draw` function (or similar)
-            self.ctx.point_size = 0.08  # Set point size
-            self.vao.render(mgl.POINTS)
-
-    def draw_armature(self):
-        """Draws the armature if loaded."""
-        if self.show_bones and hasattr(self, 'bone_vao') and self.bone_vao:
-            mvp = self.camera.view_proj() * Matrix44.identity()
-            self.line_shader['mvp'].write(mvp.astype('f4').tobytes())
-
-            # Set color for the armature lines
-            if 'color' in self.line_shader:
-                self.line_shader['color'].value = (1.0, 0.8, 0.3)
-
-            self.ctx.disable(mgl.DEPTH_TEST)
-
-            # Render armature lines
-            self.bone_vao.render(mgl.LINES)
-
-            self.ctx.point_size = 4.0
-            self.bone_vao.render(mgl.POINTS)
-
-    def release_mesh(self):
-        if hasattr(self, 'vao') and self.vao:
-            self.vao.release()
-            self.vbo.release()
-            self.ibo.release()
-            del self.vao, self.vbo, self.ibo
-
-    def release_armature(self):
-        if hasattr(self, 'bone_vao'):
-            self.bone_vao.release()
-            self.bone_vbo.release()
-            del self.bone_vao, self.bone_vbo
-        self.bone_lines = []
-        self.armature_loaded = False
-
-    # def get_selected_object_center(self):
-    #     return self.mesh_center
-    
-    def get_selected_object_center(self):
-<<<<<<< HEAD
-<<<<<<< Updated upstream
-        return self.mesh_center
-=======
-        """Calculate the center of the bounding box and the object size (bounding sphere radius)."""
-        if not self.mesh or 'gldat' not in self.mesh:
-            return Vector3([0, 0, 0]), 1.0  # Default center and size if no mesh
-
-        vertices = self.mesh['gldat'][:, :3]  # Extract vertex positions (X, Y, Z)
-        min_corner = np.min(vertices, axis=0)
-        max_corner = np.max(vertices, axis=0)
-
-        center = (min_corner + max_corner) / 2  # Compute the midpoint
-        bounding_sphere_radius = np.linalg.norm(max_corner - min_corner) / 2  # Radius of bounding sphere
-
-        return Vector3(center), bounding_sphere_radius
->>>>>>> Stashed changes
-
-
-=======
-        return self.mesh_center
-
->>>>>>> 7e4804c5
+from pyrr import Matrix44, Vector3
+import numpy as np
+import transformations as tf
+import moderngl as mgl
+from gui.camera import *
+from utils.util import *
+from gui.viewer_3d import *
+
+class Scene:
+    def __init__(self, ctx, viewer):
+        self.ctx = ctx
+        self.viewer = viewer
+        self.normals_vao = None
+        self.point_model = None
+        self.point_vao = None
+        self.point_vbo = None
+        self.grid_model = None
+        self.grid_vao = None
+        self.grid_vbo = None
+        # self.bone_vao = None
+        # self.bone_vbo = None
+        self.normals_vbo = None
+        self.model = None
+        self.mesh = None
+        self.armature_matrix = None
+
+        # Enable depth testing and disable blending for opaque rendering
+        self.ctx.enable(mgl.DEPTH_TEST)
+        self.ctx.disable(mgl.BLEND)
+
+        # Initialize camera, shaders, and resources
+        self.camera = Camera()
+        self._init_shader()
+        self.load_grid()
+        self.load_point()
+
+        # Initialize matrices and scaling
+        self.mesh_center = Vector3([0, 4.5, 0])
+        self.model_scale = 1.0
+        self.base_model_matrix = Matrix44.identity()
+        self.model_matrix = Matrix44.identity()
+        self.show_bones = True
+        self.show_normals = False
+        self.show_wireframe = False
+        self.bone_lines = []
+
+        # Initialize mesh data placeholders
+        self.vbo = None
+        self.ibo = None
+        self.vao = None
+
+        self.armature_loaded = False
+
+    def _init_shader(self):
+        self._init_mesh_shader()
+        self._init_grid_shader()
+        self._init_point_shader()
+        self._init_line_shader()  # Initialize line shader for armature
+
+    def _init_grid_shader(self):
+        grid_vertex_shader = shader_from_path('basic.vert')
+        grid_fragment_shader = shader_from_path('basic.frag')
+
+        self.grid_prog = self.ctx.program(
+            vertex_shader=grid_vertex_shader,
+            fragment_shader=grid_fragment_shader,
+        )
+        self.grid_mvp = self.grid_prog['mvp']
+        self.grid_const_color = self.grid_prog['const_color']
+
+    def _init_point_shader(self):
+        point_vertex_shader = shader_from_path('point.vert')
+        point_fragment_shader = shader_from_path('point.frag')
+
+        self.point_prog = self.ctx.program(
+            vertex_shader=point_vertex_shader,
+            fragment_shader=point_fragment_shader,
+        )
+        self.point_mvp = self.point_prog['mvp']
+        self.point_const_color = self.point_prog['const_color']
+
+    def _init_line_shader(self):
+        line_vertex_shader = shader_from_path('line.vert')
+        line_fragment_shader = shader_from_path('line.frag')
+
+        self.line_shader = self.ctx.program(
+            vertex_shader=line_vertex_shader,
+            fragment_shader=line_fragment_shader,
+        )
+
+    def _init_mesh_shader(self):
+        vertex_shader = shader_from_path('basic_w_norm.vert')
+        fragment_shader = shader_from_path('basic_w_norm.frag')
+        self.prog = self.ctx.program(
+            vertex_shader=vertex_shader,
+            fragment_shader=fragment_shader,
+        )
+        self.mv = self.prog['mv']
+        self.mvp = self.prog['mvp']
+        self.const_color = self.prog['const_color']
+
+    def scale_mesh(self, scale_factor):
+        """Scale both mesh and armature uniformly, keeping them aligned."""
+        relative_scale = scale_factor / 10.0
+
+        self.model_matrix = self.base_model_matrix * Matrix44.from_scale([relative_scale] * 3)
+        self.armature_matrix = self.base_armature_matrix * Matrix44.from_scale([relative_scale] * 3)
+
+    def load_mesh(self, mesh):
+        self.release_mesh()
+        self.release_armature()
+        self.mesh = mesh
+
+        # print("Attempting to load mesh with basic shader.")
+
+        # Set up vertex and index buffers
+        self.vbo = self.ctx.buffer(mesh['gldat'].astype('f4').tobytes())
+        self.ibo = self.ctx.buffer(mesh['glindex'].astype('i4').tobytes())
+        vao_content = [(self.vbo, '3f 3f', 'in_vert', 'in_norm')]
+        self.vao = self.ctx.vertex_array(self.prog, vao_content, self.ibo)
+
+        # Initialize model matrix
+        self.model = Matrix44.identity()
+
+        # Load armature data if it exists
+        if 'bone_name' in mesh and 'bone_parent' in mesh:
+            self.load_armature(mesh)
+            # print("Armature loaded successfully.")
+        else:
+            print("No armature data found; skipping armature load.")
+
+        self.viewer.update_aspect_ratio()
+        self.viewer.update()
+        print("Model loaded successfully.")
+
+        # Initialize normals VAO for visualization
+        self.setup_normals_vao()
+        # print("Mesh loaded successfully with basic shader.")
+
+    def setup_normals_vao(self):
+        if hasattr(self, 'mesh') and 'gldat' in self.mesh:
+            # Proceed with setting up the normals VAO as before
+            positions = self.mesh['gldat'][:, 0:3]
+            normals = self.mesh['gldat'][:, 3:6]
+            line_vertices = np.empty((positions.shape[0] * 2, 3), dtype='f4')
+            line_vertices[0::2] = positions
+            line_vertices[1::2] = positions + normals * 0.008
+
+            self.normals_vbo = self.ctx.buffer(line_vertices.tobytes())
+            self.normals_vao = self.ctx.simple_vertex_array(self.line_shader, self.normals_vbo, 'in_vert')
+            # print("Normals VAO initialized successfully.")
+        else:
+            print("Mesh data is missing or improperly initialized; skipping normals VAO setup.")
+
+    def load_armature(self, mesh):
+        # Extract armature data from mesh
+        bone_positions = []
+        bone_lines = []
+        flip_matrix = Matrix44.from_scale([-1.0, 1.0, 1.0])  # Flip matrix for X-axis
+
+        # Calculate each bone's position and connections
+        for i, parent in enumerate(mesh['bone_parent']):
+            # Apply the flip to the bone's matrix
+            matrix = mesh['bone_original_matrix'][i]
+            flipped_matrix = flip_matrix * matrix
+            pos = Vector3(tf.translation_from_matrix(flipped_matrix.T))
+            bone_positions.append(pos)
+
+            # Only create a line if the bone has a parent
+            if parent != -1:
+                parent_matrix = mesh['bone_original_matrix'][parent]
+                flipped_parent_matrix = flip_matrix * parent_matrix
+                parent_pos = Vector3(tf.translation_from_matrix(flipped_parent_matrix.T))
+                bone_lines.extend([pos, parent_pos])
+
+        # Store and setup the bone VAO
+        self.bone_vbo = self.ctx.buffer(np.array(bone_lines, dtype='f4').tobytes())
+        self.bone_vao = self.ctx.simple_vertex_array(self.line_shader, self.bone_vbo, 'in_vert')
+        print("Armature loaded and flipped successfully.")
+
+    def load_grid(self):
+        self.grid_vbo = self.ctx.buffer(grid(5, 10).astype('f4').tobytes())
+        self.grid_vao = self.ctx.simple_vertex_array(self.grid_prog, self.grid_vbo, 'in_vert')
+        self.grid_model = Matrix44.from_translation((0, 0, 0))
+
+    def load_point(self):
+        self.point_vbo = self.ctx.buffer(np.array([0.0, 0.0, 0.0]).astype('f4').tobytes())
+        self.point_vao = self.ctx.simple_vertex_array(self.point_prog, self.point_vbo, 'in_vert')
+        self.point_model = Matrix44.from_translation((0, 0, 0))
+
+    def clear(self, color=(0.23, 0.23, 0.23)):
+        self.ctx.clear(*color, depth=1.0)
+
+    def draw(self):
+        self.clear()
+        self.draw_grid()
+        self.draw_point()
+        self.draw_mesh()
+        self.draw_armature()
+        self.draw_normals()
+
+    def draw_grid(self):
+        mvp = self.camera.view_proj() * self.grid_model
+        self.grid_mvp.write(mvp.astype('f4').tobytes())
+        self.grid_const_color.value = (0.3, 0.3, 0.3)
+        self.grid_vao.render(mgl.LINES)
+
+    def draw_point(self):
+        mvp = self.camera.view_proj() * self.point_model
+        self.point_mvp.write(mvp.astype('f4').tobytes())
+        self.point_const_color.value = (1.0, 0.0, 0.0)
+        self.point_vao.render(mgl.POINTS)
+
+    def draw_mesh(self):
+        if self.vao:
+            # Set up the transformation matrices
+            mv = self.camera.view() * self.model
+            mvp = self.camera.proj() * mv
+            self.mv.write(mv.astype('f4').tobytes())
+            self.mvp.write(mvp.astype('f4').tobytes())
+
+            # Set the mesh color
+            self.const_color.value = (0.8, 0.8, 0.8)  # Light gray color
+
+            self.ctx.enable(mgl.DEPTH_TEST)
+
+            # Render the mesh
+            self.vao.render(mgl.TRIANGLES)
+
+    def draw_normals(self):
+        if self.normals_vao is not None and self.show_normals:
+            mvp = self.camera.view_proj() * self.model_matrix
+            self.line_shader['mvp'].write(mvp.astype('f4').tobytes())
+            self.normals_vao.render(mgl.LINES)
+
+            # Set color for the lines
+            if 'color' in self.line_shader:
+                self.line_shader['color'].value = (0.8, 0.1, 0.3)
+
+            # Render vertices as points in `draw` function (or similar)
+            self.ctx.point_size = 0.08  # Set point size
+            self.vao.render(mgl.POINTS)
+
+    def draw_armature(self):
+        """Draws the armature if loaded."""
+        if self.show_bones and hasattr(self, 'bone_vao') and self.bone_vao:
+            mvp = self.camera.view_proj() * Matrix44.identity()
+            self.line_shader['mvp'].write(mvp.astype('f4').tobytes())
+
+            # Set color for the armature lines
+            if 'color' in self.line_shader:
+                self.line_shader['color'].value = (1.0, 0.8, 0.3)
+
+            self.ctx.disable(mgl.DEPTH_TEST)
+
+            # Render armature lines
+            self.bone_vao.render(mgl.LINES)
+
+            self.ctx.point_size = 4.0
+            self.bone_vao.render(mgl.POINTS)
+
+    def release_mesh(self):
+        if hasattr(self, 'vao') and self.vao:
+            self.vao.release()
+            self.vbo.release()
+            self.ibo.release()
+            del self.vao, self.vbo, self.ibo
+
+    def release_armature(self):
+        if hasattr(self, 'bone_vao'):
+            self.bone_vao.release()
+            self.bone_vbo.release()
+            del self.bone_vao, self.bone_vbo
+        self.bone_lines = []
+        self.armature_loaded = False
+
+    # def get_selected_object_center(self):
+    #     return self.mesh_center
+    
+    def get_selected_object_center(self):
+        return self.mesh_center
+
+        """Calculate the center of the bounding box and the object size (bounding sphere radius)."""
+        if not self.mesh or 'gldat' not in self.mesh:
+            return Vector3([0, 0, 0]), 1.0  # Default center and size if no mesh
+
+        vertices = self.mesh['gldat'][:, :3]  # Extract vertex positions (X, Y, Z)
+        min_corner = np.min(vertices, axis=0)
+        max_corner = np.max(vertices, axis=0)
+
+        center = (min_corner + max_corner) / 2  # Compute the midpoint
+        bounding_sphere_radius = np.linalg.norm(max_corner - min_corner) / 2  # Radius of bounding sphere
+
+        return Vector3(center), bounding_sphere_radius
+