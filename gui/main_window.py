--- conflicted
+++ resolved
@@ -1,357 +1,322 @@
-<<<<<<< HEAD
-<<<<<<< Updated upstream
-=======
-import os
->>>>>>> 7e4804c5
-from PyQt5.QtWidgets import *
-from PyQt5.QtCore import *
-from PyQt5.QtGui import *
-from utils.config_manager import ConfigManager
-=======
-import os, json
-from PyQt5.QtWidgets import *
-from PyQt5.QtCore import *
-from PyQt5.QtGui import *
-
->>>>>>> Stashed changes
-from utils.console_handler import *
-from logger import logger
-
-<<<<<<< HEAD
-
-<<<<<<< Updated upstream
-def create_main_viewer_tab(self):
-        self.config_manager = ConfigManager()
-        self.output_folder = self.config_manager.get("output_folder", "")
-        # -----------------------------------
-        # Main Tab/ Mesh Viewer
-        tab1 = QWidget()
-        tab1_layout = QHBoxLayout(tab1)
-
-        # File list setup
-        self.file_list_widget = QListWidget()
-        self.file_list_widget.itemPressed.connect(self.on_item_clicked)
-        self.file_list_widget.installEventFilter(self)
-        # --------------------------------------------------------------------------------------------
-=======
-class IconSplitterHandle(QSplitterHandle):
-    def __init__(self, orientation, parent):
-        super().__init__(orientation, parent)
-        self.icon_label = QLabel(self)
-        self.icon_label.setScaledContents(True)
-        self.icon_label.setAlignment(Qt.AlignCenter)
-        self.icon_label.setFixedSize(80, 80)
-        
-    def resizeEvent(self, event):
-        super().resizeEvent(event)
-        self.icon_label.move((self.width() - self.icon_label.width()) // 2,
-                             (self.height() - self.icon_label.height()) // 2)
-
-class IconSplitter(QSplitter):
-    def createHandle(self):
-        return IconSplitterHandle(self.orientation(), self)
-
-
-def create_main_viewer_tab(self):
-    tab1 = QWidget()
-    main_layout = QHBoxLayout(tab1)
->>>>>>> Stashed changes
-
-        # Right side setup (Viewer)
-        right_column_widget = QWidget()
-        right_column = QVBoxLayout(right_column_widget)
-
-<<<<<<< Updated upstream
-            # Output folder selection status bar
-        self.output_folder_label = QLabel(f"Welcome!")
-        self.output_folder_label.setFixedHeight(10)
-        
-        right_column.addWidget(self.output_folder_label)
-
-        self.main_view_console_label = QLabel("    Log: ")
-        self.main_view_console_label.setFixedHeight(20)
-        self.main_view_console_label.alignment=Qt.AlignCenter
-        right_column.addWidget(self.main_view_console_label)
-
-        # ------------------------------------------------------------------------------------------------------------
-        # Console output in the Mesh Viewer tab
-        self.main_console = ConsoleWidget(self.console_handler)
-        #self.main_console.setFixedHeight(1250)
-        right_column.addWidget(self.main_console)
-        # ------------------------------------------------------------------------------------------------------------
-        
-        horizontal_buttons_widget = QWidget()
-        horizontal_buttons_layout = QHBoxLayout(horizontal_buttons_widget)
-        horizontal_buttons_layout.alignment=Qt.AlignLeft
-        self.read_all_files = QPushButton("Read all files")
-        self.read_all_files.setFixedSize(100,20)
-        self.read_all_files.pressed.connect(self.read_all_npk_data)
-        horizontal_buttons_layout.addWidget(self.read_all_files)
-        
-        self.extract_all_files = QPushButton("Extract all files")
-        self.extract_all_files.setFixedSize(100,20)
-        self.extract_all_files.pressed.connect(self.extract_all_npk_data)
-        horizontal_buttons_layout.addWidget(self.extract_all_files)
-        horizontal_buttons_layout.addSpacerItem(QSpacerItem(1,1,QSizePolicy.Policy.Expanding, QSizePolicy.Policy.Fixed))
-        horizontal_buttons_widget.setLayout(horizontal_buttons_layout)
-        right_column.addWidget(horizontal_buttons_widget)
-        # Status bar
-        self.status_bar = QStatusBar()
-        self.setStatusBar(self.status_bar)
-        self.status_bar.showMessage("Please choose a file/folder to process.")
-        right_column.addWidget(self.status_bar)
-        self.status_bar.setFixedHeight(15)
-
-        # Assemble Mesh Viewer Tab
-        left_right_splitter = QSplitter(Qt.Horizontal)
-        left_right_splitter.addWidget(self.file_list_widget)
-        left_right_splitter.addWidget(right_column_widget)
-        tab1_layout.addWidget(left_right_splitter)
-
-        return tab1
-=======
-    self.list = QListView()
-    self.list.doubleClicked.connect(self.on_item_double_clicked)
-    self.list.clicked.connect(self.on_item_double_clicked)
-    self.list_model = QStandardItemModel(self)
-    self.list.setModel(self.list_model)
-
-    self.list.installEventFilter(self)
-
-    self.filter_input = QLineEdit(self)
-    self.filter_input.setPlaceholderText("Search...")
-    self.filter_input.textChanged.connect(self.filter_list_items)
-
-    self.filter_combobox = QComboBox(self)
-    self.filter_combobox.setEditable(False)
-    # self.filter_combobox.lineEdit().setPlaceholderText("Search...")
-    combo_items = ["ALL", "MESH", "TEXTURE", "CHARACTER", "SKIN", "TEXT FORMAT"]
-    self.filter_combobox.addItems(combo_items)
-    self.filter_combobox.currentIndexChanged.connect(self.filter_list_items)
-
-    # Filtered mesh Checkbox
-    self.filtered_mesh_checkbox = QCheckBox("Load 'biped head' mesh")
-    self.filtered_mesh_checkbox.setChecked(False)
-
-    # Status bar
-    self.status_bar = QStatusBar()
-    self.status_bar.showMessage("Please choose a file to process.")
-
-    self.progress_bar = QProgressBar()
-
-    # Horizontal buttons
-    horizontal_buttons_widget = QWidget()
-    horizontal_buttons_layout = QHBoxLayout(horizontal_buttons_widget)
-
-    self.set_output_button = QPushButton("SET OUTPUT")
-    self.set_output_button.setFixedSize(100, 30)
-    self.set_output_button.pressed.connect(self.set_output)
-
-    self.extract_all_files = QPushButton("UNPACK NPK")
-    self.extract_all_files.setFixedSize(100, 30)
-    self.extract_all_files.pressed.connect(self.extract_selected_npk_data)
-
-    left_column.addWidget(self.filter_input)
-    left_column.addWidget(self.filter_combobox)
-    left_column.addWidget(self.filtered_mesh_checkbox)
-    left_column.addWidget(self.list)
-    left_column.addWidget(self.status_bar)
-    left_column.addWidget(self.progress_bar)
-    left_column.addWidget(horizontal_buttons_widget)
-
-    horizontal_buttons_layout.addStretch()
-    horizontal_buttons_layout.addWidget(self.set_output_button)
-    horizontal_buttons_layout.addWidget(self.extract_all_files)
-    horizontal_buttons_layout.addStretch()
-    # ------------------------------------------------------------------------------------------------------------
-    # ------------------------------------------------------------------------------------------------------------
-    # Right side setup (Main)
-    right_column_widget = QWidget()
-    right_column = QVBoxLayout(right_column_widget)
-
-    self.main_console = ConsoleWidget(self.console_handler)
-    right_column.addWidget(self.main_console)
-    # ------------------------------------------------------------------------------------------------------------
-=======
-class IconSplitterHandle(QSplitterHandle):
-    """Custom Splitter Handle with an Icon."""
-    def __init__(self, orientation, parent):
-        super().__init__(orientation, parent)
-
-        icon_path = os.path.join(os.path.dirname(__file__), "../icons/splitte.png")
-
-        # Add a QLabel with an icon or text
-        self.icon_label = QLabel(self)
-        self.icon_label.setPixmap(QPixmap(icon_path))
-        self.icon_label.setScaledContents(True)
-        self.icon_label.setAlignment(Qt.AlignCenter)
-
-        if os.path.exists(icon_path):
-            self.icon_label.setPixmap(QPixmap(icon_path))
-        else:
-            self.icon_label.setText("|||")
-
-        # Adjust size and position of the icon
-        self.icon_label.setFixedSize(80, 80)
-        self.icon_label.move(0, 0)
-
-    def resizeEvent(self, event):
-        """Ensure the icon stays centered when the splitter handle resizes."""
-        super().resizeEvent(event)
-        self.icon_label.move((self.width() - self.icon_label.width()) // 2,
-                             (self.height() - self.icon_label.height()) // 2)
-
-class IconSplitter(QSplitter):
-    """Custom Splitter using the Icon Handle."""
-    def createHandle(self):
-        return IconSplitterHandle(self.orientation(), self)
-
-def create_main_viewer_tab(self):
-    self.config_manager = ConfigManager()
-    self.output_folder = self.config_manager.get("output_folder", "")
-
-    # ------------------------------------------------------------------------------------------------------------
-    # Main Tab
-    tab1 = QWidget()
-    main_layout = QHBoxLayout(tab1)
-
-    # Left side setup (Main)
-    left_column_widget = QWidget()
-    left_column = QVBoxLayout(left_column_widget)
-
-    # Filter bar for QListWidget
-    self.filter_input = QLineEdit()
-    self.filter_input.setPlaceholderText("Search or filter items...")
-    self.filter_input.textChanged.connect(self.filter_list_items)
-    self.filter_input.setMinimumWidth(200)
-    self.filter_input.setToolTip("Type to filter the file list.")
-    left_column.addWidget(self.filter_input)
-
-    # File list setup
-    self.file_list_widget = QListWidget()
-    self.file_list_widget.setSelectionMode(QAbstractItemView.ExtendedSelection)  # Enable multi-selection
-    # self.file_list_widget.itemSelectionChanged.connect(self.on_selection_changed) # Custom handler for selection changes
-    self.file_list_widget.itemDoubleClicked.connect(self.on_item_double_clicked)
-    self.file_list_widget.itemPressed.connect(self.on_item_clicked)
-    self.file_list_widget.installEventFilter(self)
-    # self.file_list_widget.setSizePolicy(QSizePolicy.Expanding, QSizePolicy.Expanding)
-    self.file_list_widget.setToolTip("List of files in the loaded NPK.")
-    left_column.addWidget(self.file_list_widget)
-    # ------------------------------------------------------------------------------------------------------------
-
-    # ------------------------------------------------------------------------------------------------------------
-    # Right side setup (Main)
-    right_column_widget = QWidget()
-    right_column = QVBoxLayout(right_column_widget)
-
-    # Output folder selection status bar
-    self.output_folder_label = QLabel(f"Welcome!")
-    self.output_folder_label.setFixedHeight(20)
-    right_column.addWidget(self.output_folder_label)
-
-    self.main_view_console_label = QLabel("    Log: ")
-    self.main_view_console_label.setFixedHeight(20)
-    self.main_view_console_label.alignment=Qt.AlignCenter
-    right_column.addWidget(self.main_view_console_label)
-
-    # Console output in the Main tab
-    self.main_console = ConsoleWidget(self.console_handler)
-    right_column.addWidget(self.main_console)
-    
-    horizontal_buttons_widget = QWidget()
-    horizontal_buttons_layout = QHBoxLayout(horizontal_buttons_widget)
-    horizontal_buttons_layout.alignment=Qt.AlignLeft
-    self.read_selected_files = QPushButton("Read Selected")
-    self.read_selected_files.setFixedHeight(30)
-    self.read_selected_files.pressed.connect(self.read_selected_npk_data)
-    self.read_selected_files.setToolTip("Read Selected files from the loaded NPK.")
-    horizontal_buttons_layout.addWidget(self.read_selected_files)
-    
-    self.read_all_files = QPushButton("Read all files")
-    self.read_all_files.setFixedHeight(30)
-    self.read_all_files.pressed.connect(self.read_all_npk_data)
-    self.read_all_files.setToolTip("Read all files from the loaded NPK.")
-    horizontal_buttons_layout.addWidget(self.read_all_files)
-    
-    self.extract_all_files = QPushButton("Extract loaded files")
-    self.extract_all_files.setFixedHeight(30)
-    self.extract_all_files.pressed.connect(self.extract_selected_npk_data)
-    horizontal_buttons_layout.addWidget(self.extract_all_files)
-
-    horizontal_buttons_layout.addSpacerItem(QSpacerItem(1,1,QSizePolicy.Policy.Expanding, QSizePolicy.Policy.Fixed))
-    right_column.addWidget(horizontal_buttons_widget)
-
-    # Status bar
-    self.status_bar = QStatusBar()
-    self.status_bar.showMessage("Please choose a NPK file to process.")
-    self.status_bar.setFixedHeight(15)
-    right_column.addWidget(self.status_bar)
-
-    # Add progress bar for read_all and extract_all npk data
-    self.progress_bar = QProgressBar()
-    self.progress_bar.setToolTip("Progress for file operations.")
-    right_column.addWidget(self.progress_bar)
-    # ------------------------------------------------------------------------------------------------------------
-
->>>>>>> 7e4804c5
-    # Splitter setup
-    splitter = IconSplitter(Qt.Horizontal)
-    splitter.addWidget(left_column_widget)
-    splitter.addWidget(right_column_widget)
-    splitter.setStretchFactor(0, 2)  # File list widget gets 2/3 of space
-    splitter.setStretchFactor(1, 1)  # Right panel gets 1/3 of space
-<<<<<<< HEAD
-    # ------------------------------------------------------------------------------------------------------------
-    main_layout.addWidget(splitter)
-    splitter.setSizes([800, 400])  # Example: Left column twice as wide as right
-
-    return tab1
-
-def load_data_into_list(self, external_data, json_file):
-    try:
-        # Load the JSON file
-        if not os.path.exists(json_file):
-            print(f"JSON file {json_file} not found. Aborting load.")
-            logger.debug(f"JSON file {json_file} not found. Aborting load.")
-            return
-
-        with open(json_file, 'r') as file:
-            data = json.load(file)
-            hash_mapping = data.get("characters", {})  # Get hash-to-filename mapping
-            print(f"Loaded JSON: {hash_mapping}")
-            logger.debug(f"Loaded JSON: {hash_mapping}")
-
-        # Clear the existing model data
-        self.list_model.clear()
-
-        # Populate the model with updated data
-        for i, entry in enumerate(external_data):
-            # Get the name from hash_mapping or use entry as a fallback
-            display_name = hash_mapping.get(entry, entry)
-            item = QStandardItem(display_name)
-            item.setData(i, Qt.UserRole)  # Store the index in UserRole
-            item.setFlags(item.flags() & ~Qt.ItemIsEditable)  # Prevent edit
-            self.list_model.appendRow(item)
-
-        self.list.setModel(self.list_model)
-
-        print("List model updated successfully.")
-        logger.debug("List model updated successfully.")
-
-    except Exception as e:
-        self.status_bar.showMessage(f"Error loading data into list: {str(e)}")
-        print(f"Error details: {str(e)}")
-        logger.debug(f"Error details: {str(e)}")
-
-
->>>>>>> Stashed changes
-
-=======
-
-    main_layout.addWidget(splitter)
-
-    # Force Splitter Sizes
-    splitter.setSizes([800, 400])  # Example: Left column twice as wide as right
-
-    return tab1
->>>>>>> 7e4804c5
+import os
+from PyQt5.QtWidgets import *
+from PyQt5.QtCore import *
+from PyQt5.QtGui import *
+from utils.config_manager import ConfigManager
+
+from utils.console_handler import *
+from logger import logger
+
+def create_main_viewer_tab(self):
+        self.config_manager = ConfigManager()
+        self.output_folder = self.config_manager.get("output_folder", "")
+        # -----------------------------------
+        # Main Tab/ Mesh Viewer
+        tab1 = QWidget()
+        tab1_layout = QHBoxLayout(tab1)
+
+        # File list setup
+        self.file_list_widget = QListWidget()
+        self.file_list_widget.itemPressed.connect(self.on_item_clicked)
+        self.file_list_widget.installEventFilter(self)
+        # --------------------------------------------------------------------------------------------
+class IconSplitterHandle(QSplitterHandle):
+    def __init__(self, orientation, parent):
+        super().__init__(orientation, parent)
+        self.icon_label = QLabel(self)
+        self.icon_label.setScaledContents(True)
+        self.icon_label.setAlignment(Qt.AlignCenter)
+        self.icon_label.setFixedSize(80, 80)
+        
+    def resizeEvent(self, event):
+        super().resizeEvent(event)
+        self.icon_label.move((self.width() - self.icon_label.width()) // 2,
+                             (self.height() - self.icon_label.height()) // 2)
+
+class IconSplitter(QSplitter):
+    def createHandle(self):
+        return IconSplitterHandle(self.orientation(), self)
+
+
+def create_main_viewer_tab(self):
+    tab1 = QWidget()
+    main_layout = QHBoxLayout(tab1)
+    
+    # Output folder selection status bar
+    self.output_folder_label = QLabel(f"Welcome!")
+    self.output_folder_label.setFixedHeight(10)
+
+    right_column.addWidget(self.output_folder_label)
+
+    self.main_view_console_label = QLabel("    Log: ")
+    self.main_view_console_label.setFixedHeight(20)
+    self.main_view_console_label.alignment=Qt.AlignCenter
+    right_column.addWidget(self.main_view_console_label)
+
+    # ------------------------------------------------------------------------------------------------------------
+    # Console output in the Mesh Viewer tab
+    self.main_console = ConsoleWidget(self.console_handler)
+    #self.main_console.setFixedHeight(1250)
+    right_column.addWidget(self.main_console)
+    # ------------------------------------------------------------------------------------------------------------
+
+    horizontal_buttons_widget = QWidget()
+    horizontal_buttons_layout = QHBoxLayout(horizontal_buttons_widget)
+    horizontal_buttons_layout.alignment=Qt.AlignLeft
+    self.read_all_files = QPushButton("Read all files")
+    self.read_all_files.setFixedSize(100,20)
+    self.read_all_files.pressed.connect(self.read_all_npk_data)
+    horizontal_buttons_layout.addWidget(self.read_all_files)
+
+    self.extract_all_files = QPushButton("Extract all files")
+    self.extract_all_files.setFixedSize(100,20)
+    self.extract_all_files.pressed.connect(self.extract_all_npk_data)
+    horizontal_buttons_layout.addWidget(self.extract_all_files)
+    horizontal_buttons_layout.addSpacerItem(QSpacerItem(1,1,QSizePolicy.Policy.Expanding, QSizePolicy.Policy.Fixed))
+    horizontal_buttons_widget.setLayout(horizontal_buttons_layout)
+    right_column.addWidget(horizontal_buttons_widget)
+    # Status bar
+    self.status_bar = QStatusBar()
+    self.setStatusBar(self.status_bar)
+    self.status_bar.showMessage("Please choose a file/folder to process.")
+    right_column.addWidget(self.status_bar)
+    self.status_bar.setFixedHeight(15)
+
+    # Assemble Mesh Viewer Tab
+    left_right_splitter = QSplitter(Qt.Horizontal)
+    left_right_splitter.addWidget(self.file_list_widget)
+    left_right_splitter.addWidget(right_column_widget)
+    tab1_layout.addWidget(left_right_splitter)
+
+    return tab1
+  
+    self.list = QListView()
+    self.list.doubleClicked.connect(self.on_item_double_clicked)
+    self.list.clicked.connect(self.on_item_double_clicked)
+    self.list_model = QStandardItemModel(self)
+    self.list.setModel(self.list_model)
+
+    self.list.installEventFilter(self)
+
+    self.filter_input = QLineEdit(self)
+    self.filter_input.setPlaceholderText("Search...")
+    self.filter_input.textChanged.connect(self.filter_list_items)
+
+    self.filter_combobox = QComboBox(self)
+    self.filter_combobox.setEditable(False)
+    # self.filter_combobox.lineEdit().setPlaceholderText("Search...")
+    combo_items = ["ALL", "MESH", "TEXTURE", "CHARACTER", "SKIN", "TEXT FORMAT"]
+    self.filter_combobox.addItems(combo_items)
+    self.filter_combobox.currentIndexChanged.connect(self.filter_list_items)
+
+    # Filtered mesh Checkbox
+    self.filtered_mesh_checkbox = QCheckBox("Load 'biped head' mesh")
+    self.filtered_mesh_checkbox.setChecked(False)
+
+    # Status bar
+    self.status_bar = QStatusBar()
+    self.status_bar.showMessage("Please choose a file to process.")
+
+    self.progress_bar = QProgressBar()
+
+    # Horizontal buttons
+    horizontal_buttons_widget = QWidget()
+    horizontal_buttons_layout = QHBoxLayout(horizontal_buttons_widget)
+
+    self.set_output_button = QPushButton("SET OUTPUT")
+    self.set_output_button.setFixedSize(100, 30)
+    self.set_output_button.pressed.connect(self.set_output)
+
+    self.extract_all_files = QPushButton("UNPACK NPK")
+    self.extract_all_files.setFixedSize(100, 30)
+    self.extract_all_files.pressed.connect(self.extract_selected_npk_data)
+
+    left_column.addWidget(self.filter_input)
+    left_column.addWidget(self.filter_combobox)
+    left_column.addWidget(self.filtered_mesh_checkbox)
+    left_column.addWidget(self.list)
+    left_column.addWidget(self.status_bar)
+    left_column.addWidget(self.progress_bar)
+    left_column.addWidget(horizontal_buttons_widget)
+
+    horizontal_buttons_layout.addStretch()
+    horizontal_buttons_layout.addWidget(self.set_output_button)
+    horizontal_buttons_layout.addWidget(self.extract_all_files)
+    horizontal_buttons_layout.addStretch()
+    # ------------------------------------------------------------------------------------------------------------
+    # ------------------------------------------------------------------------------------------------------------
+    # Right side setup (Main)
+    right_column_widget = QWidget()
+    right_column = QVBoxLayout(right_column_widget)
+
+    self.main_console = ConsoleWidget(self.console_handler)
+    right_column.addWidget(self.main_console)
+    # ------------------------------------------------------------------------------------------------------------
+
+    class IconSplitterHandle(QSplitterHandle):
+    """Custom Splitter Handle with an Icon."""
+    def __init__(self, orientation, parent):
+        super().__init__(orientation, parent)
+
+        icon_path = os.path.join(os.path.dirname(__file__), "../icons/splitte.png")
+
+        # Add a QLabel with an icon or text
+        self.icon_label = QLabel(self)
+        self.icon_label.setPixmap(QPixmap(icon_path))
+        self.icon_label.setScaledContents(True)
+        self.icon_label.setAlignment(Qt.AlignCenter)
+
+        if os.path.exists(icon_path):
+            self.icon_label.setPixmap(QPixmap(icon_path))
+        else:
+            self.icon_label.setText("|||")
+
+        # Adjust size and position of the icon
+        self.icon_label.setFixedSize(80, 80)
+        self.icon_label.move(0, 0)
+
+    def resizeEvent(self, event):
+        """Ensure the icon stays centered when the splitter handle resizes."""
+        super().resizeEvent(event)
+        self.icon_label.move((self.width() - self.icon_label.width()) // 2,
+                             (self.height() - self.icon_label.height()) // 2)
+
+class IconSplitter(QSplitter):
+    """Custom Splitter using the Icon Handle."""
+    def createHandle(self):
+        return IconSplitterHandle(self.orientation(), self)
+
+def create_main_viewer_tab(self):
+    self.config_manager = ConfigManager()
+    self.output_folder = self.config_manager.get("output_folder", "")
+
+    # ------------------------------------------------------------------------------------------------------------
+    # Main Tab
+    tab1 = QWidget()
+    main_layout = QHBoxLayout(tab1)
+
+    # Left side setup (Main)
+    left_column_widget = QWidget()
+    left_column = QVBoxLayout(left_column_widget)
+
+    # Filter bar for QListWidget
+    self.filter_input = QLineEdit()
+    self.filter_input.setPlaceholderText("Search or filter items...")
+    self.filter_input.textChanged.connect(self.filter_list_items)
+    self.filter_input.setMinimumWidth(200)
+    self.filter_input.setToolTip("Type to filter the file list.")
+    left_column.addWidget(self.filter_input)
+
+    # File list setup
+    self.file_list_widget = QListWidget()
+    self.file_list_widget.setSelectionMode(QAbstractItemView.ExtendedSelection)  # Enable multi-selection
+    # self.file_list_widget.itemSelectionChanged.connect(self.on_selection_changed) # Custom handler for selection changes
+    self.file_list_widget.itemDoubleClicked.connect(self.on_item_double_clicked)
+    self.file_list_widget.itemPressed.connect(self.on_item_clicked)
+    self.file_list_widget.installEventFilter(self)
+    # self.file_list_widget.setSizePolicy(QSizePolicy.Expanding, QSizePolicy.Expanding)
+    self.file_list_widget.setToolTip("List of files in the loaded NPK.")
+    left_column.addWidget(self.file_list_widget)
+    # ------------------------------------------------------------------------------------------------------------
+
+    # ------------------------------------------------------------------------------------------------------------
+    # Right side setup (Main)
+    right_column_widget = QWidget()
+    right_column = QVBoxLayout(right_column_widget)
+
+    # Output folder selection status bar
+    self.output_folder_label = QLabel(f"Welcome!")
+    self.output_folder_label.setFixedHeight(20)
+    right_column.addWidget(self.output_folder_label)
+
+    self.main_view_console_label = QLabel("    Log: ")
+    self.main_view_console_label.setFixedHeight(20)
+    self.main_view_console_label.alignment=Qt.AlignCenter
+    right_column.addWidget(self.main_view_console_label)
+
+    # Console output in the Main tab
+    self.main_console = ConsoleWidget(self.console_handler)
+    right_column.addWidget(self.main_console)
+    
+    horizontal_buttons_widget = QWidget()
+    horizontal_buttons_layout = QHBoxLayout(horizontal_buttons_widget)
+    horizontal_buttons_layout.alignment=Qt.AlignLeft
+    self.read_selected_files = QPushButton("Read Selected")
+    self.read_selected_files.setFixedHeight(30)
+    self.read_selected_files.pressed.connect(self.read_selected_npk_data)
+    self.read_selected_files.setToolTip("Read Selected files from the loaded NPK.")
+    horizontal_buttons_layout.addWidget(self.read_selected_files)
+    
+    self.read_all_files = QPushButton("Read all files")
+    self.read_all_files.setFixedHeight(30)
+    self.read_all_files.pressed.connect(self.read_all_npk_data)
+    self.read_all_files.setToolTip("Read all files from the loaded NPK.")
+    horizontal_buttons_layout.addWidget(self.read_all_files)
+    
+    self.extract_all_files = QPushButton("Extract loaded files")
+    self.extract_all_files.setFixedHeight(30)
+    self.extract_all_files.pressed.connect(self.extract_selected_npk_data)
+    horizontal_buttons_layout.addWidget(self.extract_all_files)
+
+    horizontal_buttons_layout.addSpacerItem(QSpacerItem(1,1,QSizePolicy.Policy.Expanding, QSizePolicy.Policy.Fixed))
+    right_column.addWidget(horizontal_buttons_widget)
+
+    # Status bar
+    self.status_bar = QStatusBar()
+    self.status_bar.showMessage("Please choose a NPK file to process.")
+    self.status_bar.setFixedHeight(15)
+    right_column.addWidget(self.status_bar)
+
+    # Add progress bar for read_all and extract_all npk data
+    self.progress_bar = QProgressBar()
+    self.progress_bar.setToolTip("Progress for file operations.")
+    right_column.addWidget(self.progress_bar)
+    # ------------------------------------------------------------------------------------------------------------
+
+    # Splitter setup
+    splitter = IconSplitter(Qt.Horizontal)
+    splitter.addWidget(left_column_widget)
+    splitter.addWidget(right_column_widget)
+    splitter.setStretchFactor(0, 2)  # File list widget gets 2/3 of space
+    splitter.setStretchFactor(1, 1)  # Right panel gets 1/3 of space
+    # ------------------------------------------------------------------------------------------------------------
+    main_layout.addWidget(splitter)
+    splitter.setSizes([800, 400])  # Example: Left column twice as wide as right
+
+    return tab1
+
+def load_data_into_list(self, external_data, json_file):
+    try:
+        # Load the JSON file
+        if not os.path.exists(json_file):
+            print(f"JSON file {json_file} not found. Aborting load.")
+            logger.debug(f"JSON file {json_file} not found. Aborting load.")
+            return
+
+        with open(json_file, 'r') as file:
+            data = json.load(file)
+            hash_mapping = data.get("characters", {})  # Get hash-to-filename mapping
+            print(f"Loaded JSON: {hash_mapping}")
+            logger.debug(f"Loaded JSON: {hash_mapping}")
+
+        # Clear the existing model data
+        self.list_model.clear()
+
+        # Populate the model with updated data
+        for i, entry in enumerate(external_data):
+            # Get the name from hash_mapping or use entry as a fallback
+            display_name = hash_mapping.get(entry, entry)
+            item = QStandardItem(display_name)
+            item.setData(i, Qt.UserRole)  # Store the index in UserRole
+            item.setFlags(item.flags() & ~Qt.ItemIsEditable)  # Prevent edit
+            self.list_model.appendRow(item)
+
+        self.list.setModel(self.list_model)
+
+        print("List model updated successfully.")
+        logger.debug("List model updated successfully.")
+
+    except Exception as e:
+        self.status_bar.showMessage(f"Error loading data into list: {str(e)}")
+        print(f"Error details: {str(e)}")
+        logger.debug(f"Error details: {str(e)}")