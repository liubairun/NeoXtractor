--- conflicted
+++ resolved
@@ -1,253 +1,177 @@
-from PyQt5.QtWidgets import *
-from PyQt5.QtGui import *
-from PyQt5.QtCore import *
-import subprocess
-<<<<<<< HEAD
-<<<<<<< Updated upstream
-=======
-import os
-from logger import logger
-
->>>>>>> Stashed changes
-=======
-import os
->>>>>>> 7e4804c5
-
-class TextureViewer(QWidget):
-    def __init__(self, npk_entry, parent=None):
-        super().__init__(parent)
-        self.npkfile = npk_entry
-        self.initUI()
-<<<<<<< HEAD
-<<<<<<< Updated upstream
-        self.setGeometry(500, 50, 500, 500)
-=======
->>>>>>> Stashed changes
-=======
-        # self.setGeometry(500, 50, 500, 500)
->>>>>>> 7e4804c5
-
-    def initUI(self):
-        self.setWindowTitle("Texture Preview")
-
-        # QLabel for displaying the texture
-        self.label = QLabel(self)
-        self.label.setAlignment(Qt.AlignCenter)
-<<<<<<< HEAD
-<<<<<<< Updated upstream
-        self.label.setFixedSize(800, 800)
-=======
->>>>>>> Stashed changes
-=======
-        # self.label.setFixedSize(800, 800)
->>>>>>> 7e4804c5
-
-        # Flip texture checkbox
-        self.flip_tex = QCheckBox("Flip Vertically")
-        self.flip_tex.stateChanged.connect(lambda: self.updateDisplay(self.npkfile))
-
-        # Channel checkboxes
-        self.channel_R = QCheckBox("R")
-        self.channel_G = QCheckBox("G")
-        self.channel_B = QCheckBox("B")
-        self.channel_A = QCheckBox("A")
-        for channel in [self.channel_R, self.channel_G, self.channel_B, self.channel_A]:
-            channel.stateChanged.connect(lambda: self.updateDisplay(self.npkfile))
-
-        # Save button
-        self.save_textures = QPushButton("Save")
-        self.save_textures.setFixedSize(150, 30)
-        self.save_textures.clicked.connect(self.extract_file)
-
-        # Status label for feedback
-        self.status_label = QLabel("Ready", self)
-
-        # Layout setup
-        layout = QVBoxLayout()
-        channel_layout = QHBoxLayout()
-        channel_layout.addWidget(self.channel_R)
-        channel_layout.addWidget(self.channel_G)
-        channel_layout.addWidget(self.channel_B)
-        channel_layout.addWidget(self.channel_A)
-        channel_layout.addStretch()
-
-        layout.addWidget(self.label)
-        layout.addWidget(self.flip_tex)
-        layout.addLayout(channel_layout)
-        layout.addWidget(self.save_textures)
-        layout.addWidget(self.status_label)
-
-        self.setLayout(layout)
-        
-    def convert_to_png(self, flip=False):
-        """Converts a given file to .png format using Tacent View CLI."""
-        input_file = f"output.{self.npkfile.ext}"
-        output_file = "output"
-
-        with open(input_file, "wb") as file:
-            file.write(self.npkfile.data)
-
-        if flip == True:
-            flip_image = "--op flip[v]"
-        elif flip == False:
-            flip_image = ""
-
-<<<<<<< HEAD
-<<<<<<< Updated upstream
-    def convert_to_png(self):
-        """Converts a given file to .png format, handling intermediate .dds conversion if necessary."""
-        open(f"output.{self.npkfile.ext}", "wb").write(self.npkfile.data)
-        if not self.npkfile.ext.endswith("png"):
-            command_to_png = f"./bin/PVRTexToolCLI -i output.{self.npkfile.ext} -d output.png -o output.dds -f r8g8b8a8"
-            subprocess.run(command_to_png, shell=True)
-=======
-        # Path to Tacent View executable
-        tacentview = r".\bin\tacentview.exe"
->>>>>>> 7e4804c5
-
-        # Define the conversion command for Tacent View CLI
-        command_to_png = f'"{tacentview}" -cw {flip_image} --input "{input_file}" --output "{output_file}" -o png'
-
-        # Run the command using subprocess
-        process = subprocess.run(command_to_png, shell=True, capture_output=True, text=True)
-
-        # Check if the process was successful
-        if process.returncode != 0:
-            error_message = process.stderr.strip()
-            print(f"Error converting texture: {error_message}")
-            QMessageBox.warning(self, "Error", f"Failed to convert texture: {error_message}")
-            self.status_label.setText("Failed to convert texture")
-            return False
-
-        self.status_label.setText("Texture converted successfully")
-        return True
-
-    def displayImage(self, flip_check=False, scale_factor=0.66):
-        flip = flip_check
-        self.convert_to_png(flip)
-        
-        pixmap = QPixmap("output.png")
-        
-=======
-    def updateDisplay(self, npk_entry):
-        """Update the texture display based on current options."""
-        self.npkfile = npk_entry
-        self.displayImage(
-            flip_check=self.flip_tex.isChecked(),
-            channel_r=self.channel_R.isChecked(),
-            channel_g=self.channel_G.isChecked(),
-            channel_b=self.channel_B.isChecked(),
-            channel_a=self.channel_A.isChecked(),
-        )
-
-    def convert_to_png(self, flip_check=False, channel_r=False, channel_g=False, channel_b=False, channel_a=False):
-        """Converts using Tacent View CLI."""
-        input_file = f"temp_texture.{self.npkfile.ext}"
-        output_file = "temp_texture.png"
-
-        try:
-            # Write the texture data to a temporary file
-            with open(input_file, "wb") as file:
-                file.write(self.npkfile.data)
-
-            # Generate Tacent View CLI options
-            flip_image = "--op flip[v]" if flip_check else ""
-            channel_ops = []
-            if channel_r:
-                channel_ops.append("--op channel[spread,R]")
-            if channel_g:
-                channel_ops.append("--op channel[spread,G]")
-            if channel_b:
-                channel_ops.append("--op channel[spread,B]")
-            if channel_a:
-                channel_ops.append("--op channel[spread,A]")
-            if channel_r and channel_g and channel_b:
-                channel_ops.append("")
-            if channel_r and channel_g:
-                channel_ops.append("--op channel[blend,RG]")
-            if channel_r and channel_b:
-                channel_ops.append("--op channel[blend,RB]")
-            if channel_g and channel_b:
-                channel_ops.append("--op channel[blend,GB]")
-
-            tacentview = r".\bin\tacentview.exe"
-            command = f'"{tacentview}" -cw {flip_image} {" ".join(channel_ops)} --input "{input_file}" --output "{output_file}" -o png'
-
-            # Run the command
-            process = subprocess.run(command, shell=True, capture_output=True, text=True)
-            if process.returncode != 0:
-                error_message = process.stderr.strip()
-                print(f"Error converting texture: {error_message}")
-                logger.debug(f"Error converting texture: {error_message}")
-                self.status_label.setText("Failed to convert texture")
-                return False
-
-            self.status_label.setText("Texture converted successfully")
-            return True
-        finally:
-            # Clean up the temporary input file
-            if os.path.exists(input_file):
-                os.remove(input_file)
-
-    def displayImage(self, flip_check=False, channel_r=False, channel_g=False, channel_b=False, channel_a=False, scale_factor=0.5):
-        """Display the converted image."""
-        if not self.npkfile or not self.npkfile.data:
-            print("Error", "No texture data to display.")
-            logger.warning("Error", "No texture data to display.")
-            return False
-
-        if not self.convert_to_png(flip_check, channel_r, channel_g, channel_b, channel_a):
-            return False
-
-        pixmap = QPixmap("temp_texture.png")
->>>>>>> Stashed changes
-        if pixmap.isNull():
-            print("Error", "Failed to load image.")
-            logger.warning("Error", "Failed to load image.")
-            self.status_label.setText("Failed to load image")
-            return False
-
-        scaled_pixmap = pixmap.scaled(
-            int(pixmap.width() * scale_factor),
-            int(pixmap.height() * scale_factor),
-            Qt.KeepAspectRatio,
-            Qt.SmoothTransformation,
-        )
-        self.label.setPixmap(scaled_pixmap)
-<<<<<<< HEAD
-<<<<<<< Updated upstream
-        
-        # Adjust the label size to fit the scaled pixmap
-        self.label.setFixedSize(scaled_pixmap.size())
-        self.status_label.setText("Texture loaded correctly")
-=======
-        self.label.setFixedSize(scaled_pixmap.size())
-        self.status_label.setText(f"Texture Size: {pixmap.width()}x{pixmap.height()}")
->>>>>>> Stashed changes
-
-        return True
-
-    def extract_file(self):
-        """Save the current texture to a file."""
-        save_path, _ = QFileDialog.getSaveFileName(self, "Save Texture", "texture.png", "Images (*.png)")
-        if not save_path:
-            return
-=======
-
-        # Adjust the label size to fit the scaled pixmap
-        self.label.setFixedSize(scaled_pixmap.size())
-
-        self.status_label.setText(f"Texture Size: {pixmap.width()}x{pixmap.height()}")
->>>>>>> 7e4804c5
-
-        try:
-            with open("temp_texture.png", "rb") as temp_file, open(save_path, "wb") as output_file:
-                output_file.write(temp_file.read())
-            QMessageBox.information(self, "Success", f"Texture saved to {save_path}")
-            logger.info("Success", f"Texture saved to {save_path}")
-        except Exception as e:
-            print("Error", f"Failed to save texture: {str(e)}")
-            logger.critical("Error", f"Failed to save texture: {str(e)}")
-        finally:
-            if os.path.exists("temp_texture.png"):
-                os.remove("temp_texture.png")
+from PyQt5.QtWidgets import *
+from PyQt5.QtGui import *
+from PyQt5.QtCore import *
+import subprocess
+import os
+from logger import logger
+
+
+class TextureViewer(QWidget):
+    def __init__(self, npk_entry, parent=None):
+        super().__init__(parent)
+        self.npkfile = npk_entry
+        self.initUI()
+        self.setGeometry(500, 50, 500, 500)
+
+    def initUI(self):
+        self.setWindowTitle("Texture Preview")
+
+        # QLabel for displaying the texture
+        self.label = QLabel(self)
+        self.label.setAlignment(Qt.AlignCenter)
+        self.label.setFixedSize(800, 800)
+
+        # Flip texture checkbox
+        self.flip_tex = QCheckBox("Flip Vertically")
+        self.flip_tex.stateChanged.connect(lambda: self.updateDisplay(self.npkfile))
+
+        # Channel checkboxes
+        self.channel_R = QCheckBox("R")
+        self.channel_G = QCheckBox("G")
+        self.channel_B = QCheckBox("B")
+        self.channel_A = QCheckBox("A")
+        for channel in [self.channel_R, self.channel_G, self.channel_B, self.channel_A]:
+            channel.stateChanged.connect(lambda: self.updateDisplay(self.npkfile))
+
+        # Save button
+        self.save_textures = QPushButton("Save")
+        self.save_textures.setFixedSize(150, 30)
+        self.save_textures.clicked.connect(self.extract_file)
+
+        # Status label for feedback
+        self.status_label = QLabel("Ready", self)
+
+        # Layout setup
+        layout = QVBoxLayout()
+        channel_layout = QHBoxLayout()
+        channel_layout.addWidget(self.channel_R)
+        channel_layout.addWidget(self.channel_G)
+        channel_layout.addWidget(self.channel_B)
+        channel_layout.addWidget(self.channel_A)
+        channel_layout.addStretch()
+
+        layout.addWidget(self.label)
+        layout.addWidget(self.flip_tex)
+        layout.addLayout(channel_layout)
+        layout.addWidget(self.save_textures)
+        layout.addWidget(self.status_label)
+
+        self.setLayout(layout)
+        
+    def convert_to_png(self, flip=False):
+        """Converts a given file to .png format using Tacent View CLI."""
+        input_file = f"output.{self.npkfile.ext}"
+        output_file = "output"
+
+        with open(input_file, "wb") as file:
+            file.write(self.npkfile.data)
+
+        if flip == True:
+            flip_image = "--op flip[v]"
+        elif flip == False:
+            flip_image = ""
+
+    def convert_to_png(self):
+        """Converts a given file to .png format, handling intermediate .dds conversion if necessary."""
+        open(f"output.{self.npkfile.ext}", "wb").write(self.npkfile.data)
+        if not self.npkfile.ext.endswith("png"):
+            command_to_png = f"./bin/PVRTexToolCLI -i output.{self.npkfile.ext} -d output.png -o output.dds -f r8g8b8a8"
+            subprocess.run(command_to_png, shell=True)
+        # Path to Tacent View executable
+        tacentview = r".\bin\tacentview.exe"
+
+        # Define the conversion command for Tacent View CLI
+        command_to_png = f'"{tacentview}" -cw {flip_image} --input "{input_file}" --output "{output_file}" -o png'
+
+        # Run the command using subprocess
+        process = subprocess.run(command_to_png, shell=True, capture_output=True, text=True)
+
+        # Check if the process was successful
+        if process.returncode != 0:
+            error_message = process.stderr.strip()
+            print(f"Error converting texture: {error_message}")
+            QMessageBox.warning(self, "Error", f"Failed to convert texture: {error_message}")
+            self.status_label.setText("Failed to convert texture")
+            return False
+
+        self.status_label.setText("Texture converted successfully")
+        return True
+
+    def displayImage(self, flip_check=False, scale_factor=0.66):
+        flip = flip_check
+        self.convert_to_png(flip)
+        
+        pixmap = QPixmap("output.png")
+        
+    def updateDisplay(self, npk_entry):
+        """Update the texture display based on current options."""
+        self.npkfile = npk_entry
+        self.displayImage(
+            flip_check=self.flip_tex.isChecked(),
+            channel_r=self.channel_R.isChecked(),
+            channel_g=self.channel_G.isChecked(),
+            channel_b=self.channel_B.isChecked(),
+            channel_a=self.channel_A.isChecked(),
+        )
+
+    def convert_to_png(self, flip_check=False, channel_r=False, channel_g=False, channel_b=False, channel_a=False):
+        """Converts using Tacent View CLI."""
+        input_file = f"temp_texture.{self.npkfile.ext}"
+        output_file = "temp_texture.png"
+
+        try:
+            # Write the texture data to a temporary file
+            with open(input_file, "wb") as file:
+                file.write(self.npkfile.data)
+
+            # Generate Tacent View CLI options
+            flip_image = "--op flip[v]" if flip_check else ""
+            channel_ops = []
+            if channel_r:
+                channel_ops.append("--op channel[spread,R]")
+            if channel_g:
+                channel_ops.append("--op channel[spread,G]")
+            if channel_b:
+                channel_ops.append("--op channel[spread,B]")
+            if channel_a:
+                channel_ops.append("--op channel[spread,A]")
+            if channel_r and channel_g and channel_b:
+                channel_ops.append("")
+            if channel_r and channel_g:
+                channel_ops.append("--op channel[blend,RG]")
+            if channel_r and channel_b:
+                channel_ops.append("--op channel[blend,RB]")
+            if channel_g and channel_b:
+                channel_ops.append("--op channel[blend,GB]")
+
+            tacentview = r".\bin\tacentview.exe"
+            command = f'"{tacentview}" -cw {flip_image} {" ".join(channel_ops)} --input "{input_file}" --output "{output_file}" -o png'
+
+            # Run the command
+            process = subprocess.run(command, shell=True, capture_output=True, text=True)
+            if process.returncode != 0:
+                error_message = process.stderr.strip()
+                print(f"Error converting texture: {error_message}")
+                logger.debug(f"Error converting texture: {error_message}")
+                self.status_label.setText("Failed to convert texture")
+                return False
+
+            self.status_label.setText("Texture converted successfully")
+            return True
+        finally:
+            # Clean up the temporary input file
+            if os.path.exists(input_file):
+                os.remove(input_file)
+
+    def displayImage(self, flip_check=False, channel_r=False, channel_g=False, channel_b=False, channel_a=False, scale_factor=0.5):
+        """Display the converted image."""
+        if not self.npkfile or not self.npkfile.data:
+            print("Error", "No texture data to display.")
+            logger.warning("Error", "No texture data to display.")
+            return False
+
+        if not self.convert_to_png(flip_check, channel_r, channel_g, channel_b, channel_a):
+            return False
+
+        pixmap = QPixmap("temp_texture.png")
+