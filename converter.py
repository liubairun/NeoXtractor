--- conflicted
+++ resolved
@@ -1,1838 +1,1354 @@
-import argparse
-import io
-import json
-import os
-import struct
-import numpy as np
-import pymeshio.common as common
-import pymeshio.pmx as pmx
-import pymeshio.pmx.reader
-import pymeshio.pmx.writer
-import transformations as tf
-from bone_name import *
-
-<<<<<<< HEAD
-<<<<<<< Updated upstream
-=======
-from logger import logger
-
-
->>>>>>> Stashed changes
-=======
-
->>>>>>> 7e4804c5
-def readuint8(f):
-    return int(struct.unpack('B', f.read(1))[0])
-
-
-def readuint16(f):
-    return int(struct.unpack('H', f.read(2))[0])
-
-
-def readuint32(f):
-    return struct.unpack('I', f.read(4))[0]
-
-
-def readfloat(f):
-    return struct.unpack('f', f.read(4))[0]
-
-
-def get_parser():
-    parser = argparse.ArgumentParser(description='NeoX Model Converter')
-    parser.add_argument('path', type=str)
-    parser.add_argument('--mode', type=str, choices=['obj', 'iqe', 'pmx', 'gltf', 'smd', 'ascii'], default='gltf')
-    opt = parser.parse_args()
-    return opt
-
-
-def saveobj(model, filename, flip_uv=False):
-    """
-    Save model to OBJ format as a static mesh without skeleton.
-    
-    Parameters:
-    - model: Dictionary with model data containing bones, vertices, faces, etc.
-    - filename: The output OBJ filename.
-    - flip_uv: Boolean to indicate whether to flip the UV coordinates on the Y-axis.
-    """
-    filename = filename.replace('.mesh', '.obj')
-
-    try:
-        with open(filename, 'w', encoding='utf-8') as f:  # Ensure encoding is set for text writing
-            f.write(f"o {os.path.basename(filename)}\n")
-            print("Started writing OBJ file...")
-
-            # Write vertices
-            print(f"Total vertices: {len(model['position'])}")
-            for v in model['position']:
-                f.write(f"v {v[0]} {v[1]} {v[2]}\n")
-
-            # Write normals if available
-            if 'normal' in model:
-                print(f"Total normals: {len(model['normal'])}")
-                for n in model['normal']:
-                    f.write(f"vn {n[0]} {n[1]} {n[2]}\n")
-
-            vertex_offset = 0
-            face_offset = 0
-
-            # Handle sub-meshes and write UVs and faces separately
-            for i, (mesh_vertex_count, mesh_face_count, _, _) in enumerate(model['mesh']):
-                print(f"Processing Sub-mesh {i}: Vertices {mesh_vertex_count}, Faces {mesh_face_count}")
-                f.write(f"g Sub-mesh_{i}\n")
-
-                # Write UVs for this sub-mesh
-                for uv in model['uv'][vertex_offset:vertex_offset + mesh_vertex_count]:
-                    if flip_uv:
-                        uv = (uv[0], 1 - uv[1])  # Flip UV on the Y axis
-                    f.write(f"vt {uv[0]} {uv[1]}\n")
-
-                # Write faces, adjusting for vertex offset
-                for v1, v2, v3 in model['face'][face_offset:face_offset + mesh_face_count]:
-                    f.write(f"f {v1 + 1}/{v1 + 1} {v2 + 1}/{v2 + 1} {v3 + 1}/{v3 + 1}\n")
-
-                # Update the offsets for the next sub-mesh
-                vertex_offset += mesh_vertex_count
-                face_offset += mesh_face_count
-            print(f"Total faces: {len(model['face'])}")
-
-            # Write bone information as comments
-            if 'bone_name' in model and 'bone_parent' in model:
-                f.write("\n# Bone Information\n")
-                for i, bone_name in enumerate(model['bone_name']):
-                    parent = model['bone_parent'][i]
-                    f.write(f"# Bone: {bone_name}, Parent: {parent}\n")
-        print(f"OBJ saved with {len(model['face'])} faces and {len(model['bone_name'])} bones.")
-
-    except Exception as e:
-        print(f"Failed to save OBJ: {e}")
-
-
-def savesmd(model, filename, flip_uv=False):
-    """
-    Save model to Valve's SMD formats as a reference (static) SMD.
-    
-    Parameters:
-    - model: Dictionary with model data containing bones, vertices, faces, etc.
-    - filename: The output SMD filename.
-    - flip_uv: Boolean to indicate whether to flip the UV coordinates on the Y-axis.
-    """
-
-    filename = filename.replace('.mesh', '.smd')
-    try:
-        with open(filename, 'w') as smd_file:
-            smd_file.write("version 1\n")
-
-            # Bone Structure - Write nodes as in a static SMD
-            smd_file.write("nodes\n")
-            parent_child_dict = {}
-            for i, parent in enumerate(model['bone_parent']):
-                if parent not in parent_child_dict:
-                    parent_child_dict[parent] = []
-                parent_child_dict[parent].append(i)
-
-            # Recursive function to build bone hierarchy
-            def write_bone_hierarchy(index, parent_index):
-                bone_name = model['bone_name'][index]
-                smd_file.write(f"{index} \"{bone_name}\" {parent_index}\n")
-                if index in parent_child_dict:
-                    for child in parent_child_dict[index]:
-                        write_bone_hierarchy(child, index)
-
-            # Start with root bones
-            root_index = model['bone_parent'].index(-1)
-            write_bone_hierarchy(root_index, -1)
-            smd_file.write("end\n")
-
-            # Skeleton - Static, only the initial frame at time 0
-            smd_file.write("skeleton\n")
-            smd_file.write("time 0\n")
-            for i, matrix in enumerate(model['bone_original_matrix']):
-                x, y, z = tf.translation_from_matrix(matrix.T)
-                smd_file.write(f"{i} {x:.6f} {y:.6f} {z:.6f}\n")
-            smd_file.write("end\n")
-
-            # Mesh Data - Vertices, Normals, UVs, and Faces
-            smd_file.write("triangles\n")
-            for face, mesh_data in enumerate(model['face']):
-                material_name = f"material_{face}"
-                for vertex_index in mesh_data:
-                    pos = model['position'][vertex_index]
-                    norm = model['normal'][vertex_index]
-                    uv = model['uv'][vertex_index]
-                    joint_indices = model['vertex_joint'][vertex_index]
-                    weights = model['vertex_joint_weight'][vertex_index]
-
-                    # Flip UV if specified
-                    if flip_uv:
-                        uv = (uv[0], 1 - uv[1])
-
-                    # Write the material name once per triangle
-                    smd_file.write(f"{material_name}\n")
-
-                    # Format: <bone ID> <x> <y> <z> <nx> <ny> <nz> <u> <v> <weight>
-                    for joint_index, weight in zip(joint_indices, weights):
-                        smd_file.write(f"{joint_index} {pos[0]:.6f} {pos[1]:.6f} {pos[2]:.6f} "
-                                       f"{norm[0]:.6f} {norm[1]:.6f} {norm[2]:.6f} "
-                                       f"{uv[0]:.6f} {uv[1]:.6f} {weight:.6f}\n")
-
-            smd_file.write("end\n")
-        print(f"SMD saved as static reference with {len(model['face'])} faces and {len(model['bone_name'])} bones.")
-    except Exception as e:
-        print(f"Failed to save SMD: {e}")
-
-
-def savepmx(model, filename):
-    pmx_model = pmx.Model()
-    pmx_model.display_slots.append(pmx.DisplaySlot(u'表情', u'Exp', 1, None))
-    pmx_model.english_name = u'Empty model'
-    pmx_model.comment = u'NeoX Model Converterで生成'
-    pmx_model.english_comment = u'Created by NeoX Model Converter.'
-
-    parent_child_dict = {}
-    old2new = {}
-    index_pool = [-1]
-    bone_pool = []
-    for i in range(len(model['bone_parent'])):
-        p = model['bone_parent'][i]
-        if p not in parent_child_dict:
-            parent_child_dict[p] = []
-        parent_child_dict[p].append(i)
-
-    def build_joint(index, parent_index):
-        matrix = model['bone_original_matrix'][index]
-        x, y, z = tf.translation_from_matrix(matrix.T)
-        bone_pool.append(pmx.Bone(
-            name=model['bone_name'][index],
-            english_name=model['bone_name'][index],
-            position=common.Vector3(-x, y, -z),
-            parent_index=parent_index,
-            layer=0,
-            flag=0
-        ))
-        bone_pool[-1].setFlag(pmx.BONEFLAG_CAN_ROTATE, True)
-        bone_pool[-1].setFlag(pmx.BONEFLAG_IS_VISIBLE, True)
-        bone_pool[-1].setFlag(pmx.BONEFLAG_CAN_MANIPULATE, True)
-
-    def deep_first_search(index, index_pool, parent_index):
-        index_pool[0] += 1
-        current_node_index = index_pool[0]
-        old2new[index] = current_node_index
-        build_joint(index, parent_index)
-        if index in parent_child_dict:
-            for child in parent_child_dict[index]:
-                deep_first_search(child, index_pool, current_node_index)
-
-    deep_first_search(model['bone_parent'].index(-1), index_pool, -1)
-
-    pmx_model.bones = bone_pool
-
-    for i in range(len(model['position'])):
-        x, y, z = model['position'][i]
-        nx, ny, nz = model['normal'][i]
-        u, v = model['uv'][i]
-        if 65535 in model['vertex_joint'][i]:
-            vertex_joint_index = list(map(lambda x: old2new[x] if x != 65535 else 0, model['vertex_joint'][i]))
-        else:
-            vertex_joint_index = list(map(lambda x: old2new[x] if x != 255 else 0, model['vertex_joint'][i]))
-
-        vertex = pmx.Vertex(
-            common.Vector3(-x, y, -z),
-            common.Vector3(-nx, ny, -nz),
-            common.Vector2(u, v),
-            pmx.Bdef4(*vertex_joint_index, *(model['vertex_joint_weight'][i])),
-            0.0
-        )
-        pmx_model.vertices.append(vertex)
-
-    for i in range(len(model['face'])):
-        pmx_model.indices += list(model['face'][i])
-
-    pmx_model.materials[0].vertex_count = len(model['face']) * 3
-
-    ###########
-    pmx_model.materials = []
-    for i in range(len(model['mesh'])):
-        _, mesh_face_count, _, _ = model['mesh'][i]
-        pmx_model.materials.append(
-            pmx.Material(u'Mat{}'.format(i)
-                         , u'material{}'.format(i)
-                         , common.RGB(1, 1, 1)
-                         , 1.0
-                         , 1
-                         , common.RGB(1, 1, 1)
-                         , common.RGB(0, 0, 0)
-                         , 0
-                         , common.RGBA(0, 0, 0, 1)
-                         , 0
-                         , -1
-                         , -1
-                         , pmx.MATERIALSPHERE_NONE
-                         , 1
-                         , 0
-                         , u"comment"
-                         , mesh_face_count * 3
-                         )
-        )
-
-    filename = filename.replace('.mesh', '')
-    pymeshio.pmx.writer.write_to_file(pmx_model, filename + '.pmx')
-    for bone in pmx_model.bones:
-        if bone.english_name in paj_middle_bone_name:
-            bone.position.x = 0.0
-
-    if 'bip001_l_finger13' in [bone.english_name for bone in pmx_model.bones]:
-        paj_bone_name.update(paj_hand1_name)
-    else:
-        paj_bone_name.update(paj_hand0_name)
-
-    for bone in pmx_model.bones:
-        if bone.english_name in paj_bone_name:
-            bone.name = paj_bone_name[bone.english_name][0]
-            bone.english_name = paj_bone_name[bone.english_name][1]
-
-    pymeshio.pmx.writer.write_to_file(pmx_model, filename + '_replace.pmx')
-
-    def add_bone(pmxm, bone, index):
-        assert index <= len(pmxm.bones)
-        pmxm.bones.insert(index, bone)
-        for bone in pmxm.bones:
-            if bone.parent_index >= index:
-                bone.parent_index += 1
-
-        for vertex in pmxm.vertices:
-            if vertex.deform.index0 >= index:
-                vertex.deform.index0 += 1
-            if vertex.deform.index1 >= index:
-                vertex.deform.index1 += 1
-            if vertex.deform.index2 >= index:
-                vertex.deform.index2 += 1
-            if vertex.deform.index3 >= index:
-                vertex.deform.index3 += 1
-
-        return index
-
-    def find_bone_index_by_name(pmxm, bone_english_name):
-        ret = None
-        for i in range(len(pmxm.bones)):
-            if pmxm.bones[i].english_name == bone_english_name:
-                ret = i
-                break
-        return ret
-
-    #######################
-    try:
-        parent_node_index = find_bone_index_by_name(pmx_model, 'ParentNode')
-
-        center_bone = pmx.Bone(
-            name='センター',
-            english_name='Center',
-            position=common.Vector3(0, 8.0, 0),
-            parent_index=parent_node_index,
-            layer=0,
-            flag=0
-        )
-        center_bone.setFlag(pmx.BONEFLAG_CAN_ROTATE, True)
-        center_bone.setFlag(pmx.BONEFLAG_IS_VISIBLE, True)
-        center_bone.setFlag(pmx.BONEFLAG_CAN_MANIPULATE, True)
-
-        waist_index = find_bone_index_by_name(pmx_model, 'Waist')
-        center_index = add_bone(pmx_model, center_bone, waist_index)
-
-        groove_bone = pmx.Bone(
-            name='グルーブ',
-            english_name='Groove',
-            position=common.Vector3(0, 8.2, 0),
-            parent_index=center_index,
-            layer=0,
-            flag=0
-        )
-        groove_bone.setFlag(pmx.BONEFLAG_CAN_ROTATE, True)
-        groove_bone.setFlag(pmx.BONEFLAG_IS_VISIBLE, True)
-        groove_bone.setFlag(pmx.BONEFLAG_CAN_MANIPULATE, True)
-        waist_index = find_bone_index_by_name(pmx_model, 'Waist')
-        groove_index = add_bone(pmx_model, groove_bone, waist_index)
-
-        waist_index = find_bone_index_by_name(pmx_model, 'Waist')
-        pmx_model.bones[waist_index].parent_index = groove_index
-
-        waist_index = find_bone_index_by_name(pmx_model, 'Waist')
-        upper_body_index = find_bone_index_by_name(pmx_model, 'UpperBody')
-        pmx_model.bones[upper_body_index].parent_index = waist_index
-
-        ##########################
-        for LR in ['Left', 'Right']:
-            ankle_index = find_bone_index_by_name(pmx_model, '{}Ankle'.format(LR))
-            ankle_x, ankle_y, ankle_z = pmx_model.bones[ankle_index].position.to_tuple()
-            toe_index = find_bone_index_by_name(pmx_model, '{}Toe'.format(LR))
-            toe_vec = pmx_model.bones[toe_index].position
-            toe_vec.y = ankle_y - 1.0
-            toe_vec.z = -1.65
-            leg_ik_parent_bone = pmx.Bone(
-                name='左足IK親' if LR == 'Left' else '右足IK親',
-                english_name='{}LegIkParent'.format(LR),
-                position=common.Vector3(ankle_x, 0, ankle_z),
-                parent_index=parent_node_index,
-                layer=0,
-                flag=0
-            )
-            leg_ik_parent_bone.setFlag(pmx.BONEFLAG_CAN_ROTATE, True)
-            leg_ik_parent_bone.setFlag(pmx.BONEFLAG_CAN_TRANSLATE, True)
-            leg_ik_parent_bone.setFlag(pmx.BONEFLAG_IS_VISIBLE, True)
-            leg_ik_parent_bone.setFlag(pmx.BONEFLAG_CAN_MANIPULATE, True)
-            leg_ik_parent_index = add_bone(pmx_model, leg_ik_parent_bone, len(pmx_model.bones))
-
-            leg_ik_bone = pmx.Bone(
-                name='左足ＩＫ' if LR == 'Left' else '右足ＩＫ',
-                english_name='{}LegIk'.format(LR),
-                position=common.Vector3(ankle_x, ankle_y, ankle_z),
-                parent_index=leg_ik_parent_index,
-                layer=0,
-                flag=0
-            )
-
-            leg_ik_bone.setFlag(pmx.BONEFLAG_CAN_ROTATE, True)
-            leg_ik_bone.setFlag(pmx.BONEFLAG_CAN_TRANSLATE, True)
-            leg_ik_bone.setFlag(pmx.BONEFLAG_IS_IK, True)
-            leg_ik_bone.setFlag(pmx.BONEFLAG_IS_VISIBLE, True)
-            leg_ik_bone.setFlag(pmx.BONEFLAG_CAN_MANIPULATE, True)
-
-            knee_index = find_bone_index_by_name(pmx_model, '{}Knee'.format(LR))
-            leg_index = find_bone_index_by_name(pmx_model, '{}Leg'.format(LR))
-            leg_ik_link = [
-                pmx.IkLink(knee_index, 1, common.Vector3(-180.0 / 57.325, 0, 0), common.Vector3(-0.5 / 57.325, 0, 0)),
-                pmx.IkLink(leg_index, 0)
-            ]
-            leg_ik_bone.ik = pmx.Ik(ankle_index, 40, 2, leg_ik_link)
-            leg_ik_index = add_bone(pmx_model, leg_ik_bone, len(pmx_model.bones))
-
-            toe_ik_bone = pmx.Bone(
-                name='左つま先ＩＫ' if LR == 'Left' else '右つま先ＩＫ',
-                english_name='{}LegIk'.format(LR),
-                position=common.Vector3(toe_vec.x, toe_vec.y, toe_vec.z),
-                parent_index=leg_ik_index,
-                layer=0,
-                flag=0
-            )
-            toe_ik_bone.setFlag(pmx.BONEFLAG_CAN_ROTATE, True)
-            toe_ik_bone.setFlag(pmx.BONEFLAG_CAN_TRANSLATE, True)
-            toe_ik_bone.setFlag(pmx.BONEFLAG_IS_IK, True)
-            toe_ik_bone.setFlag(pmx.BONEFLAG_IS_VISIBLE, True)
-            toe_ik_bone.setFlag(pmx.BONEFLAG_CAN_MANIPULATE, True)
-            toe_ik_bone.ik = pmx.Ik(toe_index, 3, 4, [
-                pmx.IkLink(ankle_index, 0)
-            ])
-            add_bone(pmx_model, toe_ik_bone, len(pmx_model.bones))
-
-        '''
-        # build local axis and get rotation
-        left_arm_index = find_bone_index_by_name(pmx_model, 'LeftArm')
-        left_elbow_index = find_bone_index_by_name(pmx_model, 'LeftElbow')
-        left_wrist_index = find_bone_index_by_name(pmx_model, 'LeftWrist')
-        larm_pos = np.array(list(pmx_model.bones[left_arm_index].position.to_tuple()))
-        lelbow_pos = np.array(list(pmx_model.bones[left_elbow_index].position.to_tuple()))
-        lwrist_pos = np.array(list(pmx_model.bones[left_wrist_index].position.to_tuple()))
-        vec_ew = lwrist_pos - lelbow_pos
-        vec_ea = larm_pos - lelbow_pos
-        vec_ew = vec_ew / np.linalg.norm(vec_ew)
-        vec_ea = vec_ea / np.linalg.norm(vec_ea)
-        cos_ew_ea = np.dot(vec_ea, vec_ew)
-        if -1 * math.cos(3/180 * 3.14) < cos_ew_ea and cos_ew_ea < 0:
-            y_axis = np.cross(vec_ew, vec_ea)
-            y_axis = y_axis / np.linalg.norm(y_axis)
-            z_axis = np.cross(vec_ea, y_axis)
-            z_axis = z_axis / np.linalg.norm(z_axis)
-            x_axis = np.cross(z_axis, y_axis)
-            x_axis = x_axis / np.linalg.norm(x_axis)
-            # pmx_model.bones[left_elbow_index].setFlag(pmx.BONEFLAG_HAS_LOCAL_COORDINATE, True)
-            pmx_model.bones[left_elbow_index].local_x_vector = common.Vector3(*x_axis.tolist())
-            pmx_model.bones[left_elbow_index].local_z_vector = common.Vector3(*z_axis.tolist())
-        '''
-        head_index = find_bone_index_by_name(pmx_model, 'Head')
-        eyes_bone = pmx.Bone(
-            name='両目',
-            english_name='Eyes',
-            position=common.Vector3(0, 25, 0),
-            parent_index=head_index,
-            layer=0,
-            flag=0
-        )
-        eyes_bone.setFlag(pmx.BONEFLAG_CAN_ROTATE, True)
-        eyes_bone.setFlag(pmx.BONEFLAG_IS_VISIBLE, True)
-        eyes_bone.setFlag(pmx.BONEFLAG_CAN_MANIPULATE, True)
-
-        pmx_model.bones.append(eyes_bone)
-        eyes_index = find_bone_index_by_name(pmx_model, 'Eyes')
-        for LR in 'lr':
-            eyeball_index = find_bone_index_by_name(pmx_model, 'bone_eyeball_{}'.format(LR))
-            pmx_model.bones[eyeball_index].effect_index = eyes_index
-            pmx_model.bones[eyeball_index].effect_factor = 2.2
-            pmx_model.bones[eyeball_index].setFlag(pmx.BONEFLAG_IS_EXTERNAL_ROTATION, True)
-
-        '''
-        morph_ref_model = pymeshio.pmx.reader.read_from_file('morph_ref')
-        pmx_model.morphs = morph_ref_model.morphs
-        for morph in pmx_model.morphs:
-            for offset in morph.offsets:
-                bone_english_name = morph_ref_model.bones[offset.bone_index].english_name
-                offset.bone_index = find_bone_index_by_name(pmx_model, bone_english_name)
-        '''
-
-        pymeshio.pmx.writer.write_to_file(pmx_model, filename + '_modified.pmx')
-    except Exception:
-        pass
-
-
-def saveascii(model, filename, flip_uv=False):
-    try:
-        filename = filename.replace('.mesh', '.ascii')
-        with open(filename, 'w') as file:
-            # Write Bone Count
-            if "bone_name" in model:
-                file.write(f"{len(model['bone_name'])}\n")
-
-            # Write Bone Information
-            if "bone_name" in model and "bone_parent" in model:
-                for name, parent in zip(model['bone_name'], model['bone_parent']):
-                    file.write(f"{name}\n")
-                    file.write(f"{parent}\n")
-                    if "bone_original_matrix" in model:
-                        matrix = model['bone_original_matrix'][model['bone_name'].index(name)]
-                        position = " ".join(f"{val:.6f}" for val in matrix.flatten()[:3])
-                        file.write(f"{position} 0 0 0 1\n")
-                    else:
-                        file.write("0.000000 0.000000 0.000000 0 0 0 1\n")
-
-            # Write Vertex Positions
-            if "position" in model:
-                file.write(f"{len(model['position'])}\n")
-                for x, y, z in model['position']:
-                    file.write(f"{x:.6f} {y:.6f} {z:.6f}\n")
-
-            # Write Normals if they exist
-            if "normal" in model:
-                file.write(f"{len(model['normal'])}\n")
-                for nx, ny, nz in model['normal']:
-                    file.write(f"{nx:.6f} {ny:.6f} {nz:.6f}\n")
-
-            # Write UVs, applying flip if needed
-            if "uv" in model:
-                file.write(f"{len(model['uv'])}\n")
-                for u, v in model['uv']:
-                    if flip_uv:
-                        v = 1 - v
-                    file.write(f"{u:.6f} {v:.6f}\n")
-
-            # Write Face Indices
-            if "face" in model:
-                file.write(f"{len(model['face'])}\n")
-                for v1, v2, v3 in model['face']:
-                    file.write(f"{v1} {v2} {v3}\n")
-
-    except Exception as e:
-        print(f"Error writing ASCII file: {e}")
-
-
-def saveiqe(model, filename):
-    model['bone_translate'] = []
-    model['bone_rotation'] = []
-    bone_count = len(model['bone_parent'])
-    for i in range(bone_count):
-        matrix = tf.identity_matrix()
-        parent_node = model['bone_parent'][i]
-        if parent_node >= 0:
-            matrix = model['bone_original_matrix'][parent_node]
-        matrix = np.dot(model['bone_original_matrix'][i], np.linalg.inv(matrix))
-        model['bone_translate'].append(tf.translation_from_matrix(matrix.T))
-        model['bone_rotation'].append(tf.quaternion_from_matrix(matrix.T))
-    with open(filename + '.iqe ', 'w') as f:
-        f.write('# Inter-Quake Export\n')
-        f.write('\n')
-        parent_child_dict = {}
-        old2new = {}
-        index_pool = [-1]
-        for i in range(len(model['bone_parent'])):
-            p = model['bone_parent'][i]
-            if p not in parent_child_dict:
-                parent_child_dict[p] = []
-            parent_child_dict[p].append(i)
-
-        def print_joint(index, parent_index):
-            f.write('joint "{}" {}\n'.format(model['bone_name'][index], parent_index))
-            x, y, z = model['bone_translate'][index]
-            r, i, j, k = model['bone_rotation'][index]
-            f.write('pq {} {} {} {} {} {} {}\n'.format(
-                -x, y, z, i, -j, -k, r
-            ))
-
-        def deep_first_search(index, index_pool, parent_index):
-            index_pool[0] += 1
-            current_node_index = index_pool[0]
-            old2new[index] = current_node_index
-            print_joint(index, parent_index)
-            if index in parent_child_dict:
-                for child in parent_child_dict[index]:
-                    deep_first_search(child, index_pool, current_node_index)
-
-        deep_first_search(model['bone_parent'].index(-1), index_pool, -1)
-
-        f.write('\n')
-
-        mesh_vertex_counter = 0
-        mesh_face_counter = 0
-
-        for mesh_i in range(len(model['mesh'])):
-
-            mesh_vertex_counter_end = mesh_vertex_counter + model['mesh'][mesh_i][0]
-            mesh_face_counter_end = mesh_face_counter + model['mesh'][mesh_i][1]
-
-            f.write('mesh mesh{}\n'.format(mesh_i))
-            f.write('material "mesh{}Mat"\n'.format(mesh_i))
-            f.write('\n')
-
-            for i in range(mesh_vertex_counter, mesh_vertex_counter_end):
-                x, y, z = model['position'][i]
-                f.write('vp {} {} {}\n'.format(-x, y, z))
-            f.write('\n')
-
-            for i in range(mesh_vertex_counter, mesh_vertex_counter_end):
-                x, y, z = model['normal'][i]
-                f.write('vn {} {} {}\n'.format(-x, y, z))
-            f.write('\n')
-
-            for i in range(mesh_vertex_counter, mesh_vertex_counter_end):
-                u, v = model['uv'][i]
-                f.write('vt {} {}\n'.format(u, 1 - v))
-            f.write('\n')
-
-            for i in range(mesh_vertex_counter, mesh_vertex_counter_end):
-                f.write('vb')
-                for j in range(4):
-                    v = model['vertex_joint'][i][j]
-                    if v == 255:
-                        break
-                    v = old2new[v]
-                    w = model['vertex_joint_weight'][i][j]
-                    f.write(' {} {}'.format(v, w))
-                f.write('\n')
-            f.write('\n')
-
-            for i in range(mesh_face_counter, mesh_face_counter_end):
-                v1, v2, v3 = model['face'][i]
-                v1 -= mesh_vertex_counter
-                v2 -= mesh_vertex_counter
-                v3 -= mesh_vertex_counter
-                f.write('fm {} {} {}\n'.format(v3, v1, v2))
-            f.write('\n')
-
-            mesh_vertex_counter = mesh_vertex_counter_end
-            mesh_face_counter = mesh_face_counter_end
-
-<<<<<<< HEAD
-<<<<<<< Updated upstream
-def parse_mesh_original(path):
-    model = {}
-    with io.BytesIO(path) as f:
-=======
-
-# Works for exporting just mesh
-def save_to_json(model, filename):
-    if not filename.endswith('.gltf'):
-        filename = os.path.basename(filename).replace(".mesh", ".gltf")
-
-    try:
-        gltf_data = {
-            "asset": {
-                "version": "2.0",
-                "generator": "NeoX Model Converter"
-            },
-            "meshes": [],
-            "accessors": [],
-            "bufferViews": [],
-            "buffers": [],
-            "nodes": [],
-            "scenes": [{"nodes": [0]}],
-            "scene": 0
-        }
-
-        # Prepare binary buffers
-        vertex_buffer = [coord for vertex in model['position'] for coord in vertex]
-        normal_buffer = [coord for normal in model['normal'] for coord in normal]
-        uv_buffer = [coord for uv in model['uv'] for coord in uv]
-        index_buffer = [idx for face in model['face'] for idx in face]
-
-        # Binary Buffer
-        binary_buffer = (
-                struct.pack(f"{len(vertex_buffer)}f", *vertex_buffer) +
-                struct.pack(f"{len(normal_buffer)}f", *normal_buffer) +
-                struct.pack(f"{len(uv_buffer)}f", *uv_buffer) +
-                struct.pack(f"{len(index_buffer)}H", *index_buffer)
-        )
-
-        # Buffer and BufferView
-        vertex_bytes = len(vertex_buffer) * 4
-        normal_bytes = len(normal_buffer) * 4
-        uv_bytes = len(uv_buffer) * 4
-        index_bytes = len(index_buffer) * 2
-
-        gltf_data["buffers"].append({
-            "uri": os.path.basename(filename) + ".bin",
-            "byteLength": len(binary_buffer)
-        })
-
-        gltf_data["bufferViews"].extend([
-            {"buffer": 0, "byteOffset": 0, "byteLength": vertex_bytes, "target": 34962},
-            {"buffer": 0, "byteOffset": vertex_bytes, "byteLength": normal_bytes, "target": 34962},
-            {"buffer": 0, "byteOffset": vertex_bytes + normal_bytes, "byteLength": uv_bytes, "target": 34962},
-            {"buffer": 0, "byteOffset": vertex_bytes + normal_bytes + uv_bytes, "byteLength": index_bytes,
-             "target": 34963},
-        ])
-
-        # Calculate Bounds
-        min_position = [min(coord) for coord in zip(*model['position'])]
-        max_position = [max(coord) for coord in zip(*model['position'])]
-        min_uv = [min(coord) for coord in zip(*model['uv'])]
-        max_uv = [max(coord) for coord in zip(*model['uv'])]
-
-        # Accessors
-        gltf_data["accessors"].extend([
-            {"bufferView": 0, "componentType": 5126, "count": len(model['position']), "type": "VEC3",
-             "min": min_position, "max": max_position},
-            {"bufferView": 1, "componentType": 5126, "count": len(model['normal']), "type": "VEC3"},
-            {"bufferView": 2, "componentType": 5126, "count": len(model['uv']), "type": "VEC2", "min": min_uv,
-             "max": max_uv},
-            {"bufferView": 3, "componentType": 5123, "count": len(index_buffer), "type": "SCALAR"}
-        ])
-
-        # Meshes
-        gltf_data["meshes"].append({
-            "primitives": [{
-                "attributes": {"POSITION": 0, "NORMAL": 1, "TEXCOORD_0": 2},
-                "indices": 3
-            }]
-        })
-
-        # Nodes
-        gltf_data["nodes"].append({"mesh": 0})
-
-        # Save Binary and JSON
-        with open(filename + ".bin", "wb") as bin_file:
-            bin_file.write(binary_buffer)
-        with open(filename, "w") as json_file:
-            json.dump(gltf_data, json_file, indent=4)
-
-    except Exception as e:
-        print(f"Failed to save GLTF2: {e}")
-
-    print(f"GLTF JSON and binary saved as {filename} and {filename}.bin")
-
-
-# Testing for getting skeleton
-def save_to_gltf(model, filename):
-    if not filename.endswith('.gltf'):
-        filename = os.path.basename(filename).replace(".mesh", ".gltf")
-
-    try:
-        gltf_data = {
-            "asset": {
-                "version": "2.0",
-                "generator": "NeoX Model Converter"
-            },
-            "meshes": [],
-            "accessors": [],
-            "bufferViews": [],
-            "buffers": [],
-            "nodes": [],
-            "skins": [],
-            "scenes": [{"nodes": [0]}],
-            "scene": 0
-        }
-
-        # Validate and extract mesh data
-        positions = model.get('position', [])
-        normals = model.get('normal', [])
-        uvs = model.get('uv', [])
-        indices = model.get('face', [])
-        joint_indices = model.get('vertex_joint', [])
-        weights = model.get('vertex_weight', [])
-        bone_names = model.get('bone_name', [])
-        bone_hierarchy = model.get('bone_parent', [])
-        inverse_bind_matrices = model.get('bone_inverse_bind_matrices', [])
-
-        if not positions or not indices or not bone_names or not inverse_bind_matrices:
-            raise ValueError("Model must contain 'position', 'face', 'bone_name', and 'bone_inverse_bind_matrices'.")
-
-        # Prepare binary buffers
-        vertex_buffer = [coord for vertex in positions for coord in vertex]
-        normal_buffer = [coord for normal in normals for coord in normal] if normals else []
-        uv_buffer = [coord for uv in uvs for coord in uv] if uvs else []
-        index_buffer = [idx for face in indices for idx in face]
-        joint_buffer = [joint for joint_set in joint_indices for joint in joint_set]
-        weight_buffer = [weight for weight_set in weights for weight in weight_set]
-        flattened_ibms = [elem for matrix in inverse_bind_matrices for elem in matrix.flatten()]
-
-        # Binary Buffer
-        binary_buffer = (
-                struct.pack(f"{len(vertex_buffer)}f", *vertex_buffer) +
-                struct.pack(f"{len(normal_buffer)}f", *normal_buffer) +
-                struct.pack(f"{len(uv_buffer)}f", *uv_buffer) +
-                struct.pack(f"{len(index_buffer)}H", *index_buffer) +
-                struct.pack(f"{len(joint_buffer)}B", *joint_buffer) +
-                struct.pack(f"{len(weight_buffer)}f", *weight_buffer) +
-                struct.pack(f"{len(flattened_ibms)}f", *flattened_ibms)
-        )
-
-        # Buffer and BufferView
-        vertex_bytes = len(vertex_buffer) * 4
-        normal_bytes = len(normal_buffer) * 4
-        uv_bytes = len(uv_buffer) * 4
-        index_bytes = len(index_buffer) * 2
-        joint_bytes = len(joint_buffer)
-        weight_bytes = len(weight_buffer) * 4
-        ibm_bytes = len(flattened_ibms) * 4
-
-        gltf_data["buffers"].append({
-            "uri": filename.replace(".gltf", ".bin"),
-            "byteLength": len(binary_buffer)
-        })
-
-        gltf_data["bufferViews"].extend([
-            {"buffer": 0, "byteOffset": 0, "byteLength": vertex_bytes, "target": 34962},
-            {"buffer": 0, "byteOffset": vertex_bytes, "byteLength": normal_bytes,
-             "target": 34962} if normal_bytes else None,
-            {"buffer": 0, "byteOffset": vertex_bytes + normal_bytes, "byteLength": uv_bytes,
-             "target": 34962} if uv_bytes else None,
-            {"buffer": 0, "byteOffset": vertex_bytes + normal_bytes + uv_bytes, "byteLength": index_bytes,
-             "target": 34963},
-            {"buffer": 0, "byteOffset": vertex_bytes + normal_bytes + uv_bytes + index_bytes, "byteLength": joint_bytes,
-             "target": 34962},
-            {"buffer": 0, "byteOffset": vertex_bytes + normal_bytes + uv_bytes + index_bytes + joint_bytes,
-             "byteLength": weight_bytes, "target": 34962},
-            {"buffer": 0,
-             "byteOffset": vertex_bytes + normal_bytes + uv_bytes + index_bytes + joint_bytes + weight_bytes,
-             "byteLength": ibm_bytes}
-        ])
-
-        # Calculate Bounds
-        min_position = [min(coord) for coord in zip(*positions)]
-        max_position = [max(coord) for coord in zip(*positions)]
-
-        # Accessors
-        gltf_data["accessors"].extend([
-            {"bufferView": 0, "componentType": 5126, "count": len(positions), "type": "VEC3", "min": min_position,
-             "max": max_position},
-            {"bufferView": 1, "componentType": 5126, "count": len(normals), "type": "VEC3"} if normals else None,
-            {"bufferView": 2, "componentType": 5126, "count": len(uvs), "type": "VEC2"} if uvs else None,
-            {"bufferView": 3, "componentType": 5123, "count": len(index_buffer), "type": "SCALAR"},
-            {"bufferView": 4, "componentType": 5121, "count": len(joint_buffer) // 4, "type": "VEC4"},
-            {"bufferView": 5, "componentType": 5126, "count": len(weight_buffer) // 4, "type": "VEC4"},
-            {"bufferView": 6, "componentType": 5126, "count": len(inverse_bind_matrices), "type": "MAT4"}
-        ])
-
-        # Meshes
-        gltf_data["meshes"].append({
-            "primitives": [{
-                "attributes": {"POSITION": 0, "NORMAL": 1, "TEXCOORD_0": 2, "JOINTS_0": 4, "WEIGHTS_0": 5},
-                "indices": 3
-            }]
-        })
-
-        # Nodes
-        for i, bone_name in enumerate(bone_names):
-            gltf_data["nodes"].append({
-                "name": bone_name,
-                "translation": model['bone_translation'][i],
-                "rotation": model['bone_rotation'][i],
-                "scale": [1, 1, 1],
-                "children": [j for j, parent in enumerate(bone_hierarchy) if parent == i] if bone_hierarchy else []
-            })
-
-        # Skin
-        gltf_data["skins"].append({
-            "joints": list(range(len(bone_names))),
-            "inverseBindMatrices": 6
-        })
-
-        # Link skin to the mesh node
-        gltf_data["nodes"][0]["skin"] = 0
-
-        # Write binary and JSON files
-        bin_file_name = filename.replace(".gltf", ".bin")
-        with open(bin_file_name, "wb") as bin_file:
-            bin_file.write(binary_buffer)
-
-        with open(filename, "w") as json_file:
-            json.dump(gltf_data, json_file, indent=4)
-
-        print(f"GLTF with skeleton saved successfully as {filename} and {bin_file_name}")
-
-    except Exception as e:
-        print(f"Failed to save GLTF: {e}")
-
-
-def parse_mesh_original(model, f):
-    # model = {}
-    # with open(path, 'rb') as f:
-    # with io.BytesIO(path) as f:
-        # try:
-    _magic_number = f.read(8)
-
-    model['bone_exist'] = readuint32(f)
-    model['mesh'] = []
-
-    if model['bone_exist']:
-        if model['bone_exist'] > 1:
-            count = readuint8(f)
-            f.read(2)
-            f.read(count * 4)
-        bone_count = readuint16(f)
-        parent_nodes = []
-        for _ in range(bone_count):
-            parent_node = readuint16(f)
-            if parent_node == 65535:
-                parent_node = -1
-            parent_nodes.append(parent_node)
-        model['bone_parent'] = parent_nodes
-
-        bone_names = []
-        for _ in range(bone_count):
-            bone_name = f.read(32)
-            bone_name = bone_name.decode().replace('\0', '').replace(' ', '_')
-            bone_names.append(bone_name)
-        model['bone_name'] = bone_names
-
-        bone_extra_info = readuint8(f)
-        if bone_extra_info:
-            for _ in range(bone_count):
-                f.read(28)
-
-        model['bone_original_matrix'] = []
-        for i in range(bone_count):
-            matrix = [readfloat(f) for _ in range(16)]
-            matrix = np.array(matrix).reshape(4, 4)
-            model['bone_original_matrix'].append(matrix)
-
-        if len(list(filter(lambda x: x == -1, parent_nodes))) > 1:
-            num = len(model['bone_parent'])
-            model['bone_parent'] = list(map(lambda x: num if x == -1 else x, model['bone_parent']))
-            model['bone_parent'].append(-1)
-            model['bone_name'].append('dummy_root')
-            model['bone_original_matrix'].append(np.identity(4))
-
-        # _flag = readuint8(f)  # 00
-        # assert _flag == 0
-
-        _flag = readuint8(f)  # 00
-        if _flag != 0:
-            print(f"Debug: Read _flag value {_flag} at position {f.tell()}")
-            raise ValueError(f"Unexpected _flag value {_flag} at position {f.tell()}")
-
-    _offset = readuint32(f)
-    while True:
-        flag = readuint16(f)
-        if flag == 1:
-            break
-        f.seek(-2, 1)
-        mesh_vertex_count = readuint32(f)
-        mesh_face_count = readuint32(f)
-        _flag = readuint8(f)
-        color_len = readuint8(f)
-
-        model['mesh'].append((mesh_vertex_count, mesh_face_count, _flag, color_len))
-
-    vertex_count = readuint32(f)
-    face_count = readuint32(f)
-
-    model['position'] = []
-    # vertex position
-    for _ in range(vertex_count):
-        x = readfloat(f)
-        y = readfloat(f)
-        z = readfloat(f)
-        model['position'].append((x, y, z))
-
-    model['normal'] = []
-    # vertex normal
-    for _ in range(vertex_count):
-        x = readfloat(f)
-        y = readfloat(f)
-        z = readfloat(f)
-        model['normal'].append((x, y, z))
-
-    _flag = readuint16(f)
-    if _flag:
-        f.seek(vertex_count * 12, 1)
-
-    model['face'] = []
-    # face index table
-    for _ in range(face_count):
-        v1 = readuint16(f)
-        v2 = readuint16(f)
-        v3 = readuint16(f)
-        model['face'].append((v1, v2, v3))
-
-    model['uv'] = []
-    # vertex uv
-    for mesh_vertex_count, _, uv_layers, _ in model['mesh']:
-        if uv_layers > 0:
-            for _ in range(mesh_vertex_count):
-                u = readfloat(f)
-                v = readfloat(f)
-                model['uv'].append((u, v))
-            f.read(mesh_vertex_count * 8 * (uv_layers - 1))
-        else:
-            for _ in range(mesh_vertex_count):
-                u = 0.0
-                v = 0.0
-                model['uv'].append((u, v))
-
-    # vertex color
-    for mesh_vertex_count, _, _, color_len in model['mesh']:
-        f.read(mesh_vertex_count * 4 * color_len)
-
-    if model['bone_exist']:
-        model['vertex_joint'] = []
-        for _ in range(vertex_count):
-            vertex_joints = [readuint16(f) for _ in range(4)]
-            model['vertex_joint'].append(vertex_joints)
-
-        model['vertex_joint_weight'] = []
-        for _ in range(vertex_count):
-            vertex_joint_weights = [readfloat(f) for _ in range(4)]
-            model['vertex_joint_weight'].append(vertex_joint_weights)
-    # except Exception as e:
-    #     print(f"General parsing error: {e}")
-    #     return None
-    return model
-=======
-
-# Works for exporting just mesh
-def save_to_json(model, filename):
-    if not filename.endswith('.gltf'):
-        filename = os.path.basename(filename).replace(".mesh", ".gltf")
-
-    try:
-        gltf_data = {
-            "asset": {
-                "version": "2.0",
-                "generator": "NeoX Model Converter"
-            },
-            "meshes": [],
-            "accessors": [],
-            "bufferViews": [],
-            "buffers": [],
-            "nodes": [],
-            "scenes": [{"nodes": [0]}],
-            "scene": 0
-        }
-
-        # Prepare binary buffers
-        vertex_buffer = [coord for vertex in model['position'] for coord in vertex]
-        normal_buffer = [coord for normal in model['normal'] for coord in normal]
-        uv_buffer = [coord for uv in model['uv'] for coord in uv]
-        index_buffer = [idx for face in model['face'] for idx in face]
-
-        # Binary Buffer
-        binary_buffer = (
-                struct.pack(f"{len(vertex_buffer)}f", *vertex_buffer) +
-                struct.pack(f"{len(normal_buffer)}f", *normal_buffer) +
-                struct.pack(f"{len(uv_buffer)}f", *uv_buffer) +
-                struct.pack(f"{len(index_buffer)}H", *index_buffer)
-        )
-
-        # Buffer and BufferView
-        vertex_bytes = len(vertex_buffer) * 4
-        normal_bytes = len(normal_buffer) * 4
-        uv_bytes = len(uv_buffer) * 4
-        index_bytes = len(index_buffer) * 2
-
-        gltf_data["buffers"].append({
-            "uri": os.path.basename(filename) + ".bin",
-            "byteLength": len(binary_buffer)
-        })
-
-        gltf_data["bufferViews"].extend([
-            {"buffer": 0, "byteOffset": 0, "byteLength": vertex_bytes, "target": 34962},
-            {"buffer": 0, "byteOffset": vertex_bytes, "byteLength": normal_bytes, "target": 34962},
-            {"buffer": 0, "byteOffset": vertex_bytes + normal_bytes, "byteLength": uv_bytes, "target": 34962},
-            {"buffer": 0, "byteOffset": vertex_bytes + normal_bytes + uv_bytes, "byteLength": index_bytes,
-             "target": 34963},
-        ])
-
-        # Calculate Bounds
-        min_position = [min(coord) for coord in zip(*model['position'])]
-        max_position = [max(coord) for coord in zip(*model['position'])]
-        min_uv = [min(coord) for coord in zip(*model['uv'])]
-        max_uv = [max(coord) for coord in zip(*model['uv'])]
-
-        # Accessors
-        gltf_data["accessors"].extend([
-            {"bufferView": 0, "componentType": 5126, "count": len(model['position']), "type": "VEC3",
-             "min": min_position, "max": max_position},
-            {"bufferView": 1, "componentType": 5126, "count": len(model['normal']), "type": "VEC3"},
-            {"bufferView": 2, "componentType": 5126, "count": len(model['uv']), "type": "VEC2", "min": min_uv,
-             "max": max_uv},
-            {"bufferView": 3, "componentType": 5123, "count": len(index_buffer), "type": "SCALAR"}
-        ])
-
-        # Meshes
-        gltf_data["meshes"].append({
-            "primitives": [{
-                "attributes": {"POSITION": 0, "NORMAL": 1, "TEXCOORD_0": 2},
-                "indices": 3
-            }]
-        })
-
-        # Nodes
-        gltf_data["nodes"].append({"mesh": 0})
-
-        # Save Binary and JSON
-        with open(filename + ".bin", "wb") as bin_file:
-            bin_file.write(binary_buffer)
-        with open(filename, "w") as json_file:
-            json.dump(gltf_data, json_file, indent=4)
-
-    except Exception as e:
-        print(f"Failed to save GLTF2: {e}")
-
-    print(f"GLTF JSON and binary saved as {filename} and {filename}.bin")
-
-
-# Testing for getting skeleton
-def save_to_gltf(model, filename):
-    if not filename.endswith('.gltf'):
-        filename = os.path.basename(filename).replace(".mesh", ".gltf")
-
-    try:
-        gltf_data = {
-            "asset": {
-                "version": "2.0",
-                "generator": "NeoX Model Converter"
-            },
-            "meshes": [],
-            "accessors": [],
-            "bufferViews": [],
-            "buffers": [],
-            "nodes": [],
-            "skins": [],
-            "scenes": [{"nodes": [0]}],
-            "scene": 0
-        }
-
-        # Validate and extract mesh data
-        positions = model.get('position', [])
-        normals = model.get('normal', [])
-        uvs = model.get('uv', [])
-        indices = model.get('face', [])
-        joint_indices = model.get('vertex_joint', [])
-        weights = model.get('vertex_weight', [])
-        bone_names = model.get('bone_name', [])
-        bone_hierarchy = model.get('bone_parent', [])
-        inverse_bind_matrices = model.get('bone_inverse_bind_matrices', [])
-
-        if not positions or not indices or not bone_names or not inverse_bind_matrices:
-            raise ValueError("Model must contain 'position', 'face', 'bone_name', and 'bone_inverse_bind_matrices'.")
-
-        # Prepare binary buffers
-        vertex_buffer = [coord for vertex in positions for coord in vertex]
-        normal_buffer = [coord for normal in normals for coord in normal] if normals else []
-        uv_buffer = [coord for uv in uvs for coord in uv] if uvs else []
-        index_buffer = [idx for face in indices for idx in face]
-        joint_buffer = [joint for joint_set in joint_indices for joint in joint_set]
-        weight_buffer = [weight for weight_set in weights for weight in weight_set]
-        flattened_ibms = [elem for matrix in inverse_bind_matrices for elem in matrix.flatten()]
-
-        # Binary Buffer
-        binary_buffer = (
-                struct.pack(f"{len(vertex_buffer)}f", *vertex_buffer) +
-                struct.pack(f"{len(normal_buffer)}f", *normal_buffer) +
-                struct.pack(f"{len(uv_buffer)}f", *uv_buffer) +
-                struct.pack(f"{len(index_buffer)}H", *index_buffer) +
-                struct.pack(f"{len(joint_buffer)}B", *joint_buffer) +
-                struct.pack(f"{len(weight_buffer)}f", *weight_buffer) +
-                struct.pack(f"{len(flattened_ibms)}f", *flattened_ibms)
-        )
-
-        # Buffer and BufferView
-        vertex_bytes = len(vertex_buffer) * 4
-        normal_bytes = len(normal_buffer) * 4
-        uv_bytes = len(uv_buffer) * 4
-        index_bytes = len(index_buffer) * 2
-        joint_bytes = len(joint_buffer)
-        weight_bytes = len(weight_buffer) * 4
-        ibm_bytes = len(flattened_ibms) * 4
-
-        gltf_data["buffers"].append({
-            "uri": filename.replace(".gltf", ".bin"),
-            "byteLength": len(binary_buffer)
-        })
-
-        gltf_data["bufferViews"].extend([
-            {"buffer": 0, "byteOffset": 0, "byteLength": vertex_bytes, "target": 34962},
-            {"buffer": 0, "byteOffset": vertex_bytes, "byteLength": normal_bytes,
-             "target": 34962} if normal_bytes else None,
-            {"buffer": 0, "byteOffset": vertex_bytes + normal_bytes, "byteLength": uv_bytes,
-             "target": 34962} if uv_bytes else None,
-            {"buffer": 0, "byteOffset": vertex_bytes + normal_bytes + uv_bytes, "byteLength": index_bytes,
-             "target": 34963},
-            {"buffer": 0, "byteOffset": vertex_bytes + normal_bytes + uv_bytes + index_bytes, "byteLength": joint_bytes,
-             "target": 34962},
-            {"buffer": 0, "byteOffset": vertex_bytes + normal_bytes + uv_bytes + index_bytes + joint_bytes,
-             "byteLength": weight_bytes, "target": 34962},
-            {"buffer": 0,
-             "byteOffset": vertex_bytes + normal_bytes + uv_bytes + index_bytes + joint_bytes + weight_bytes,
-             "byteLength": ibm_bytes}
-        ])
-
-        # Calculate Bounds
-        min_position = [min(coord) for coord in zip(*positions)]
-        max_position = [max(coord) for coord in zip(*positions)]
-
-        # Accessors
-        gltf_data["accessors"].extend([
-            {"bufferView": 0, "componentType": 5126, "count": len(positions), "type": "VEC3", "min": min_position,
-             "max": max_position},
-            {"bufferView": 1, "componentType": 5126, "count": len(normals), "type": "VEC3"} if normals else None,
-            {"bufferView": 2, "componentType": 5126, "count": len(uvs), "type": "VEC2"} if uvs else None,
-            {"bufferView": 3, "componentType": 5123, "count": len(index_buffer), "type": "SCALAR"},
-            {"bufferView": 4, "componentType": 5121, "count": len(joint_buffer) // 4, "type": "VEC4"},
-            {"bufferView": 5, "componentType": 5126, "count": len(weight_buffer) // 4, "type": "VEC4"},
-            {"bufferView": 6, "componentType": 5126, "count": len(inverse_bind_matrices), "type": "MAT4"}
-        ])
-
-        # Meshes
-        gltf_data["meshes"].append({
-            "primitives": [{
-                "attributes": {"POSITION": 0, "NORMAL": 1, "TEXCOORD_0": 2, "JOINTS_0": 4, "WEIGHTS_0": 5},
-                "indices": 3
-            }]
-        })
-
-        # Nodes
-        for i, bone_name in enumerate(bone_names):
-            gltf_data["nodes"].append({
-                "name": bone_name,
-                "translation": model['bone_translation'][i],
-                "rotation": model['bone_rotation'][i],
-                "scale": [1, 1, 1],
-                "children": [j for j, parent in enumerate(bone_hierarchy) if parent == i] if bone_hierarchy else []
-            })
-
-        # Skin
-        gltf_data["skins"].append({
-            "joints": list(range(len(bone_names))),
-            "inverseBindMatrices": 6
-        })
-
-        # Link skin to the mesh node
-        gltf_data["nodes"][0]["skin"] = 0
-
-        # Write binary and JSON files
-        bin_file_name = filename.replace(".gltf", ".bin")
-        with open(bin_file_name, "wb") as bin_file:
-            bin_file.write(binary_buffer)
-
-        with open(filename, "w") as json_file:
-            json.dump(gltf_data, json_file, indent=4)
-
-        print(f"GLTF with skeleton saved successfully as {filename} and {bin_file_name}")
-
-    except Exception as e:
-        print(f"Failed to save GLTF: {e}")
-
-
-def parse_mesh_original(path):
-    model = {}
-    with open(path, 'rb') as f:
-        try:
-            _magic_number = f.read(8)
-
-            model['bone_exist'] = readuint32(f)
-            model['mesh'] = []
-
-            if model['bone_exist']:
-                if model['bone_exist'] > 1:
-                    count = readuint8(f)
-                    f.read(2)
-                    f.read(count * 4)
-                bone_count = readuint16(f)
-                parent_nodes = []
-                for _ in range(bone_count):
-                    parent_node = readuint16(f)
-                    if parent_node == 65535:
-                        parent_node = -1
-                    parent_nodes.append(parent_node)
-                model['bone_parent'] = parent_nodes
-
-                bone_names = []
-                for _ in range(bone_count):
-                    bone_name = f.read(32)
-                    bone_name = bone_name.decode().replace('\0', '').replace(' ', '_')
-                    bone_names.append(bone_name)
-                model['bone_name'] = bone_names
-
-                bone_extra_info = readuint8(f)
-                if bone_extra_info:
-                    for _ in range(bone_count):
-                        f.read(28)
-
-                model['bone_original_matrix'] = []
-                for i in range(bone_count):
-                    matrix = [readfloat(f) for _ in range(16)]
-                    matrix = np.array(matrix).reshape(4, 4)
-                    model['bone_original_matrix'].append(matrix)
-
-                if len(list(filter(lambda x: x == -1, parent_nodes))) > 1:
-                    num = len(model['bone_parent'])
-                    model['bone_parent'] = list(map(lambda x: num if x == -1 else x, model['bone_parent']))
-                    model['bone_parent'].append(-1)
-                    model['bone_name'].append('dummy_root')
-                    model['bone_original_matrix'].append(np.identity(4))
-
-                _flag = readuint8(f)  # 00
-                assert _flag == 0
-
-            _offset = readuint32(f)
-            while True:
-                flag = readuint16(f)
-                if flag == 1:
-                    break
-                f.seek(-2, 1)
-                mesh_vertex_count = readuint32(f)
-                mesh_face_count = readuint32(f)
-                _flag = readuint8(f)
-                color_len = readuint8(f)
-
-                model['mesh'].append((mesh_vertex_count, mesh_face_count, _flag, color_len))
-
-            vertex_count = readuint32(f)
-            face_count = readuint32(f)
-
-            model['position'] = []
-            # vertex position
-            for _ in range(vertex_count):
-                x = readfloat(f)
-                y = readfloat(f)
-                z = readfloat(f)
-                model['position'].append((x, y, z))
-
-            model['normal'] = []
-            # vertex normal
-            for _ in range(vertex_count):
-                x = readfloat(f)
-                y = readfloat(f)
-                z = readfloat(f)
-                model['normal'].append((x, y, z))
-
-            _flag = readuint16(f)
-            if _flag:
-                f.seek(vertex_count * 12, 1)
-
-            model['face'] = []
-            # face index table
-            for _ in range(face_count):
-                v1 = readuint16(f)
-                v2 = readuint16(f)
-                v3 = readuint16(f)
-                model['face'].append((v1, v2, v3))
-
-            model['uv'] = []
-            # vertex uv
-            for mesh_vertex_count, _, uv_layers, _ in model['mesh']:
-                if uv_layers > 0:
-                    for _ in range(mesh_vertex_count):
-                        u = readfloat(f)
-                        v = readfloat(f)
-                        model['uv'].append((u, v))
-                    f.read(mesh_vertex_count * 8 * (uv_layers - 1))
-                else:
-                    for _ in range(mesh_vertex_count):
-                        u = 0.0
-                        v = 0.0
-                        model['uv'].append((u, v))
-
-            # vertex color
-            for mesh_vertex_count, _, _, color_len in model['mesh']:
-                f.read(mesh_vertex_count * 4 * color_len)
-
-            if model['bone_exist']:
-                model['vertex_joint'] = []
-                for _ in range(vertex_count):
-                    vertex_joints = [readuint16(f) for _ in range(4)]
-                    model['vertex_joint'].append(vertex_joints)
-
-                model['vertex_joint_weight'] = []
-                for _ in range(vertex_count):
-                    vertex_joint_weights = [readfloat(f) for _ in range(4)]
-                    model['vertex_joint_weight'].append(vertex_joint_weights)
-        except Exception as e:
-            print(f"General parsing error: {e}")
-            return None
-        return model
->>>>>>> 7e4804c5
-
-
-def parse_mesh_helper(path):
-    model = {}
-    with open(path, 'rb') as f:
-<<<<<<< HEAD
-    # with io.BytesIO(path) as f:
->>>>>>> Stashed changes
-=======
-        # with io.BytesIO(path) as f:
->>>>>>> 7e4804c5
-        _magic_number = f.read(8)
-        model['bone_exist'] = readuint32(f)
-        model['mesh'] = []
-
-        if model['bone_exist']:
-            if model['bone_exist'] > 1:
-                count = readuint8(f)
-                f.read(2)
-                f.read(count * 4)
-            bone_count = readuint16(f)
-            parent_nodes = []
-            for _ in range(bone_count):
-                parent_node = readuint8(f)
-                if parent_node == 255:
-                    parent_node = -1
-                parent_nodes.append(parent_node)
-            model['bone_parent'] = parent_nodes
-
-            bone_names = []
-            for _ in range(bone_count):
-                bone_name = f.read(32)
-                bone_name = bone_name.decode().replace('\0', '').replace(' ', '_')
-                bone_names.append(bone_name)
-            model['bone_name'] = bone_names
-
-            bone_extra_info = readuint8(f)
-            if bone_extra_info:
-                for _ in range(bone_count):
-                    f.read(28)
-
-            model['bone_original_matrix'] = []
-            for i in range(bone_count):
-                matrix = [readfloat(f) for _ in range(16)]
-                matrix = np.array(matrix).reshape(4, 4)
-                model['bone_original_matrix'].append(matrix)
-
-            if len(list(filter(lambda x: x == -1, parent_nodes))) > 1:
-                num = len(model['bone_parent'])
-                model['bone_parent'] = list(map(lambda x: num if x == -1 else x, model['bone_parent']))
-                model['bone_parent'].append(-1)
-                model['bone_name'].append('dummy_root')
-                model['bone_original_matrix'].append(np.identity(4))
-
-            _flag = readuint8(f)  # 00
-            assert _flag == 0
-
-        _offset = readuint32(f)
-        while True:
-            flag = readuint16(f)
-            if flag == 1:
-                break
-            f.seek(-2, 1)
-            mesh_vertex_count = readuint32(f)
-            mesh_face_count = readuint32(f)
-            uv_layers = readuint8(f)
-            color_len = readuint8(f)
-
-            model['mesh'].append((mesh_vertex_count, mesh_face_count, uv_layers, color_len))
-
-        vertex_count = readuint32(f)
-        face_count = readuint32(f)
-
-        model['position'] = []
-        # vertex position
-        for _ in range(vertex_count):
-            x = readfloat(f)
-            y = readfloat(f)
-            z = readfloat(f)
-            model['position'].append((x, y, z))
-
-        model['normal'] = []
-        # vertex normal
-        for _ in range(vertex_count):
-            x = readfloat(f)
-            y = readfloat(f)
-            z = readfloat(f)
-            model['normal'].append((x, y, z))
-
-        _flag = readuint16(f)
-        if _flag:
-            f.seek(vertex_count * 12, 1)
-
-        model['face'] = []
-        # face index table
-        for _ in range(face_count):
-            v1 = readuint16(f)
-            v2 = readuint16(f)
-            v3 = readuint16(f)
-            model['face'].append((v1, v2, v3))
-
-        model['uv'] = []
-        # vertex uv
-        for mesh_vertex_count, _, uv_layers, _ in model['mesh']:
-            if uv_layers > 0:
-                for _ in range(mesh_vertex_count):
-                    u = readfloat(f)
-                    v = readfloat(f)
-                    model['uv'].append((u, v))
-                f.read(mesh_vertex_count * 8 * (uv_layers - 1))
-            else:
-                for _ in range(mesh_vertex_count):
-                    u = 0.0
-                    v = 0.0
-                    model['uv'].append((u, v))
-
-        # vertex color
-        for mesh_vertex_count, _, _, color_len in model['mesh']:
-            f.read(mesh_vertex_count * 4 * color_len)
-
-        if model['bone_exist']:
-            model['vertex_joint'] = []
-            for _ in range(vertex_count):
-                vertex_joints = [readuint8(f) for _ in range(4)]
-                model['vertex_joint'].append(vertex_joints)
-
-            model['vertex_joint_weight'] = []
-            for _ in range(vertex_count):
-                vertex_joint_weights = [readfloat(f) for _ in range(4)]
-                model['vertex_joint_weight'].append(vertex_joint_weights)
-    return model
-
-
-<<<<<<< HEAD
-                    model['bone_original_matrix'] = []
-                    for _ in range(bone_count):
-                        matrix = [readfloat(f) for _ in range(16)]
-                        model['bone_original_matrix'].append(np.array(matrix).reshape(4, 4))
-
-                    # Add dummy root if needed
-                    if parent_nodes.count(-1) > 1:
-                        num = len(model['bone_parent'])
-                        model['bone_parent'] = [num if x == -1 else x for x in model['bone_parent']]
-                        model['bone_parent'].append(-1)
-                        model['bone_name'].append('dummy_root')
-                        model['bone_original_matrix'].append(np.identity(4))
-
-                    _flag = readuint8(f)  # Check flag
-                    assert _flag == 0
-                except Exception as e:
-                    print(f"Bone parsing error: {e}")
-
-            # Mesh Data Parsing
-            _offset = readuint32(f)
-            while True:
-                try:
-                    flag = readuint16(f)
-                    if flag == 1:
-                        break
-                    f.seek(-2, 1)
-                    mesh_vertex_count = readuint32(f)
-                    mesh_face_count = readuint32(f)
-                    uv_layers = readuint8(f)
-                    color_len = readuint8(f)
-
-<<<<<<< Updated upstream
-                    model['mesh'].append((mesh_vertex_count, mesh_face_count, uv_layers, color_len))
-                except Exception as e:
-                    print(f"Mesh section parsing error: {e}")
-                    break
-=======
-        _flag = readuint8(f)  # 00
-        if _flag != 0:
-            print(f"Debug: Read _flag value {_flag} at position {f.tell()}")
-            raise ValueError(f"Unexpected _flag value {_flag} at position {f.tell()}")
->>>>>>> Stashed changes
-
-            # Vertex Data
-            vertex_count = readuint32(f)
-            face_count = readuint32(f)
-
-            try:
-                model['position'] = [(readfloat(f), readfloat(f), readfloat(f)) for _ in range(vertex_count)]
-                model['normal'] = [(readfloat(f), readfloat(f), readfloat(f)) for _ in range(vertex_count)]
-            except Exception as e:
-                print(f"Error parsing vertex positions or normals: {e}")
-
-            # Faces Data
-            try:
-                model['face'] = [(readuint16(f), readuint16(f), readuint16(f)) for _ in range(face_count)]
-            except Exception as e:
-                print(f"Error parsing face data: {e}")
-
-            # UV Data
-            model['uv'] = []
-            for mesh_vertex_count, _, uv_layers, _ in model['mesh']:
-                if uv_layers > 0:
-                    for _ in range(mesh_vertex_count):
-                        u, v = readfloat(f), readfloat(f)
-                        model['uv'].append((u, v))
-                    f.seek(mesh_vertex_count * 8 * (uv_layers - 1), 1)  # Skip remaining UV layers if any
-                else:
-                    model['uv'].extend([(0.0, 0.0)] * mesh_vertex_count)
-
-            # Vertex Color Data (optional)
-            for mesh_vertex_count, _, _, color_len in model['mesh']:
-                f.seek(mesh_vertex_count * 4 * color_len, 1)
-=======
-def parser_mesh_bytes(model, f):
-    _magic_number = f.read(8)
-    model['bone_exist'] = readuint32(f)
-    model['mesh'] = []
-
-    if model['bone_exist']:
-        if model['bone_exist'] > 1:
-            count = readuint8(f)
-            f.read(2)
-            f.read(count * 4)
-        bone_count = readuint16(f)
-        parent_nodes = []
-        for _ in range(bone_count):
-            parent_node = readuint8(f)
-            if parent_node == 255:
-                parent_node = -1
-            parent_nodes.append(parent_node)
-        model['bone_parent'] = parent_nodes
-
-        bone_names = []
-        for _ in range(bone_count):
-            bone_name = f.read(32)
-            bone_name = bone_name.decode().replace('\0', '').replace(' ', '_')
-            bone_names.append(bone_name)
-        model['bone_name'] = bone_names
-
-        bone_extra_info = readuint8(f)
-        if bone_extra_info:
-            for _ in range(bone_count):
-                f.read(28)
-
-        model['bone_original_matrix'] = []
-        for i in range(bone_count):
-            matrix = [readfloat(f) for _ in range(16)]
-            matrix = np.array(matrix).reshape(4, 4)
-            model['bone_original_matrix'].append(matrix)
-
-        if len(list(filter(lambda x: x == -1, parent_nodes))) > 1:
-            num = len(model['bone_parent'])
-            model['bone_parent'] = list(map(lambda x: num if x == -1 else x, model['bone_parent']))
-            model['bone_parent'].append(-1)
-            model['bone_name'].append('dummy_root')
-            model['bone_original_matrix'].append(np.identity(4))
-
-        _flag = readuint8(f)  # 00
-        assert _flag == 0
-
-    _offset = readuint32(f)
-    while True:
-        flag = readuint16(f)
-        if flag == 1:
-            break
-        f.seek(-2, 1)
-        mesh_vertex_count = readuint32(f)
-        mesh_face_count = readuint32(f)
-        uv_layers = readuint8(f)
-        color_len = readuint8(f)
-
-        model['mesh'].append((mesh_vertex_count, mesh_face_count, uv_layers, color_len))
-
-    vertex_count = readuint32(f)
-    face_count = readuint32(f)
-
-    model['position'] = []
-    # vertex position
-    for _ in range(vertex_count):
-        x = readfloat(f)
-        y = readfloat(f)
-        z = readfloat(f)
-        model['position'].append((x, y, z))
-
-    model['normal'] = []
-    # vertex normal
-    for _ in range(vertex_count):
-        x = readfloat(f)
-        y = readfloat(f)
-        z = readfloat(f)
-        model['normal'].append((x, y, z))
-
-    _flag = readuint16(f)
-    if _flag:
-        f.seek(vertex_count * 12, 1)
-
-    model['face'] = []
-    # face index table
-    for _ in range(face_count):
-        v1 = readuint16(f)
-        v2 = readuint16(f)
-        v3 = readuint16(f)
-        model['face'].append((v1, v2, v3))
-
-    model['uv'] = []
-    # vertex uv
-    for mesh_vertex_count, _, uv_layers, _ in model['mesh']:
-        if uv_layers > 0:
-            for _ in range(mesh_vertex_count):
-                u = readfloat(f)
-                v = readfloat(f)
-                model['uv'].append((u, v))
-            f.read(mesh_vertex_count * 8 * (uv_layers - 1))
-        else:
-            for _ in range(mesh_vertex_count):
-                u = 0.0
-                v = 0.0
-                model['uv'].append((u, v))
->>>>>>> 7e4804c5
-
-    # vertex color
-    for mesh_vertex_count, _, _, color_len in model['mesh']:
-        f.read(mesh_vertex_count * 4 * color_len)
-
-    if model['bone_exist']:
-        model['vertex_joint'] = []
-        for _ in range(vertex_count):
-            vertex_joints = [readuint8(f) for _ in range(4)]
-            model['vertex_joint'].append(vertex_joints)
-
-        model['vertex_joint_weight'] = []
-        for _ in range(vertex_count):
-            vertex_joint_weights = [readfloat(f) for _ in range(4)]
-            model['vertex_joint_weight'].append(vertex_joint_weights)
-
-<<<<<<< HEAD
-    return model
-<<<<<<< Updated upstream
-=======
-
-
-# def parse_mesh_adaptive(path):
-#     model = {}
-#     with io.BytesIO(path) as f:
-#         try:
-#             parser_mesh_bytes(model, f)
-#         except Exception as e:
-#             return None
-        
-#     return model
-
->>>>>>> Stashed changes
-=======
->>>>>>> 7e4804c5
-
-def parse_mesh_adaptive(path):
-    """
-    Tries to parse a mesh file using multiple methods and returns the model if successful.
-    Logs errors for debugging purposes.
-    """
-    model = {}
-<<<<<<< Updated upstream
-    with io.BytesIO(path) as f:
-        try:
-            parser_mesh_bytes(model, f)
-        except Exception as e:
-<<<<<<< HEAD
-            print(f"Error occurred during pattern-based parsing: {e}")
-            model['error'] = str(e)
-
-    return model
-
-
-=======
-
-    try:
-        # Open the file in binary mode and read its content
-        # with open(path, 'rb') as file:
-        #     file_content = file.read()
-
-        # Create a file-like object for parsing
-        with io.BytesIO(path) as f:
-            # Attempt parsing using the original method
-            try:
-                logger.debug("Attempting parse_mesh_original...")
-                print("Attempting the adaptive parse_mesh_original...")
-                parse_mesh_original(model, f)
-                logger.info("Successfully parsed using parse_mesh_original.")
-                return model
-            except Exception as e:
-                logger.warning(f"parse_mesh_original failed: {e}")
-
-            # Reset the file-like object for the next attempt
-            f.seek(0)
-            try:
-                logger.debug("Attempting parse_mesh_helper...")
-                print("Attempting the adaptive parse_mesh_helper...")
-                parse_mesh_helper(path)
-                logger.info("Successfully parsed using parse_mesh_helper.")
-                return model
-            except Exception as e:
-                logger.warning(f"parse_mesh_helper failed: {e}")
-
-            # Reset the file-like object for the final attempt
-            f.seek(0)
-            try:
-                logger.debug("Attempting parser_mesh_bytes...")
-                print("Attempting the adaptive parse_mesh_bytes...")
-                parser_mesh_bytes(model, f)
-                logger.info("Successfully parsed using parser_mesh_bytes.")
-                return model
-            except Exception as e:
-                logger.warning(f"parser_mesh_bytes failed: {e}")
-
-    except Exception as e:
-        logger.error(f"Error reading or parsing the file: {e}")
-        import traceback
-        logger.error(traceback.format_exc())
-
-    try:
-        # Open the file in binary mode and read its content
-        with open(path, 'rb') as f:
-            file_content = f.read()
-
-        # Create a file-like object for parsing
-        with io.BytesIO(file_content) as f:
-            # Attempt parsing using the original method
-            try:
-                logger.debug("Attempting parse_mesh_original...")
-                print("Attempting the adaptive parse_mesh_original...")
-                parse_mesh_original(model, f)
-                logger.info("Successfully parsed using parse_mesh_original.")
-                return model
-            except Exception as e:
-                logger.warning(f"parse_mesh_original failed: {e}")
-
-            # Reset the file-like object for the next attempt
-            f.seek(0)
-            try:
-                logger.debug("Attempting parse_mesh_helper...")
-                parse_mesh_helper(path)
-                logger.info("Successfully parsed using parse_mesh_helper.")
-                return model
-            except Exception as e:
-                logger.warning(f"parse_mesh_helper failed: {e}")
-
-            # Reset the file-like object for the final attempt
-            f.seek(0)
-            try:
-                logger.debug("Attempting parser_mesh_bytes...")
-                parser_mesh_bytes(model, f)
-                logger.info("Successfully parsed using parser_mesh_bytes.")
-                return model
-            except Exception as e:
-                logger.warning(f"parser_mesh_bytes failed: {e}")
-
-    except Exception as e:
-        logger.error(f"Error reading or parsing the file: {e}")
-        import traceback
-        logger.error(traceback.format_exc())
-
-    # If all methods fail, return None
-    logger.error("All parsing methods failed.")
-    return None
->>>>>>> Stashed changes
-
-=======
-            return None
-        
-    return model
-
->>>>>>> 7e4804c5
+import argparse
+import io
+import json
+import os
+import struct
+import numpy as np
+import pymeshio.common as common
+import pymeshio.pmx as pmx
+import pymeshio.pmx.reader
+import pymeshio.pmx.writer
+import transformations as tf
+from bone_name import *
+
+from logger import logger
+
+
+def readuint8(f):
+    return int(struct.unpack('B', f.read(1))[0])
+
+
+def readuint16(f):
+    return int(struct.unpack('H', f.read(2))[0])
+
+
+def readuint32(f):
+    return struct.unpack('I', f.read(4))[0]
+
+
+def readfloat(f):
+    return struct.unpack('f', f.read(4))[0]
+
+
+def get_parser():
+    parser = argparse.ArgumentParser(description='NeoX Model Converter')
+    parser.add_argument('path', type=str)
+    parser.add_argument('--mode', type=str, choices=['obj', 'iqe', 'pmx', 'gltf', 'smd', 'ascii'], default='gltf')
+    opt = parser.parse_args()
+    return opt
+
+
+def saveobj(model, filename, flip_uv=False):
+    """
+    Save model to OBJ format as a static mesh without skeleton.
+    
+    Parameters:
+    - model: Dictionary with model data containing bones, vertices, faces, etc.
+    - filename: The output OBJ filename.
+    - flip_uv: Boolean to indicate whether to flip the UV coordinates on the Y-axis.
+    """
+    filename = filename.replace('.mesh', '.obj')
+
+    try:
+        with open(filename, 'w', encoding='utf-8') as f:  # Ensure encoding is set for text writing
+            f.write(f"o {os.path.basename(filename)}\n")
+            print("Started writing OBJ file...")
+
+            # Write vertices
+            print(f"Total vertices: {len(model['position'])}")
+            for v in model['position']:
+                f.write(f"v {v[0]} {v[1]} {v[2]}\n")
+
+            # Write normals if available
+            if 'normal' in model:
+                print(f"Total normals: {len(model['normal'])}")
+                for n in model['normal']:
+                    f.write(f"vn {n[0]} {n[1]} {n[2]}\n")
+
+            vertex_offset = 0
+            face_offset = 0
+
+            # Handle sub-meshes and write UVs and faces separately
+            for i, (mesh_vertex_count, mesh_face_count, _, _) in enumerate(model['mesh']):
+                print(f"Processing Sub-mesh {i}: Vertices {mesh_vertex_count}, Faces {mesh_face_count}")
+                f.write(f"g Sub-mesh_{i}\n")
+
+                # Write UVs for this sub-mesh
+                for uv in model['uv'][vertex_offset:vertex_offset + mesh_vertex_count]:
+                    if flip_uv:
+                        uv = (uv[0], 1 - uv[1])  # Flip UV on the Y axis
+                    f.write(f"vt {uv[0]} {uv[1]}\n")
+
+                # Write faces, adjusting for vertex offset
+                for v1, v2, v3 in model['face'][face_offset:face_offset + mesh_face_count]:
+                    f.write(f"f {v1 + 1}/{v1 + 1} {v2 + 1}/{v2 + 1} {v3 + 1}/{v3 + 1}\n")
+
+                # Update the offsets for the next sub-mesh
+                vertex_offset += mesh_vertex_count
+                face_offset += mesh_face_count
+            print(f"Total faces: {len(model['face'])}")
+
+            # Write bone information as comments
+            if 'bone_name' in model and 'bone_parent' in model:
+                f.write("\n# Bone Information\n")
+                for i, bone_name in enumerate(model['bone_name']):
+                    parent = model['bone_parent'][i]
+                    f.write(f"# Bone: {bone_name}, Parent: {parent}\n")
+        print(f"OBJ saved with {len(model['face'])} faces and {len(model['bone_name'])} bones.")
+
+    except Exception as e:
+        print(f"Failed to save OBJ: {e}")
+
+
+def savesmd(model, filename, flip_uv=False):
+    """
+    Save model to Valve's SMD formats as a reference (static) SMD.
+    
+    Parameters:
+    - model: Dictionary with model data containing bones, vertices, faces, etc.
+    - filename: The output SMD filename.
+    - flip_uv: Boolean to indicate whether to flip the UV coordinates on the Y-axis.
+    """
+
+    filename = filename.replace('.mesh', '.smd')
+    try:
+        with open(filename, 'w') as smd_file:
+            smd_file.write("version 1\n")
+
+            # Bone Structure - Write nodes as in a static SMD
+            smd_file.write("nodes\n")
+            parent_child_dict = {}
+            for i, parent in enumerate(model['bone_parent']):
+                if parent not in parent_child_dict:
+                    parent_child_dict[parent] = []
+                parent_child_dict[parent].append(i)
+
+            # Recursive function to build bone hierarchy
+            def write_bone_hierarchy(index, parent_index):
+                bone_name = model['bone_name'][index]
+                smd_file.write(f"{index} \"{bone_name}\" {parent_index}\n")
+                if index in parent_child_dict:
+                    for child in parent_child_dict[index]:
+                        write_bone_hierarchy(child, index)
+
+            # Start with root bones
+            root_index = model['bone_parent'].index(-1)
+            write_bone_hierarchy(root_index, -1)
+            smd_file.write("end\n")
+
+            # Skeleton - Static, only the initial frame at time 0
+            smd_file.write("skeleton\n")
+            smd_file.write("time 0\n")
+            for i, matrix in enumerate(model['bone_original_matrix']):
+                x, y, z = tf.translation_from_matrix(matrix.T)
+                smd_file.write(f"{i} {x:.6f} {y:.6f} {z:.6f}\n")
+            smd_file.write("end\n")
+
+            # Mesh Data - Vertices, Normals, UVs, and Faces
+            smd_file.write("triangles\n")
+            for face, mesh_data in enumerate(model['face']):
+                material_name = f"material_{face}"
+                for vertex_index in mesh_data:
+                    pos = model['position'][vertex_index]
+                    norm = model['normal'][vertex_index]
+                    uv = model['uv'][vertex_index]
+                    joint_indices = model['vertex_joint'][vertex_index]
+                    weights = model['vertex_joint_weight'][vertex_index]
+
+                    # Flip UV if specified
+                    if flip_uv:
+                        uv = (uv[0], 1 - uv[1])
+
+                    # Write the material name once per triangle
+                    smd_file.write(f"{material_name}\n")
+
+                    # Format: <bone ID> <x> <y> <z> <nx> <ny> <nz> <u> <v> <weight>
+                    for joint_index, weight in zip(joint_indices, weights):
+                        smd_file.write(f"{joint_index} {pos[0]:.6f} {pos[1]:.6f} {pos[2]:.6f} "
+                                       f"{norm[0]:.6f} {norm[1]:.6f} {norm[2]:.6f} "
+                                       f"{uv[0]:.6f} {uv[1]:.6f} {weight:.6f}\n")
+
+            smd_file.write("end\n")
+        print(f"SMD saved as static reference with {len(model['face'])} faces and {len(model['bone_name'])} bones.")
+    except Exception as e:
+        print(f"Failed to save SMD: {e}")
+
+
+def savepmx(model, filename):
+    pmx_model = pmx.Model()
+    pmx_model.display_slots.append(pmx.DisplaySlot(u'表情', u'Exp', 1, None))
+    pmx_model.english_name = u'Empty model'
+    pmx_model.comment = u'NeoX Model Converterで生成'
+    pmx_model.english_comment = u'Created by NeoX Model Converter.'
+
+    parent_child_dict = {}
+    old2new = {}
+    index_pool = [-1]
+    bone_pool = []
+    for i in range(len(model['bone_parent'])):
+        p = model['bone_parent'][i]
+        if p not in parent_child_dict:
+            parent_child_dict[p] = []
+        parent_child_dict[p].append(i)
+
+    def build_joint(index, parent_index):
+        matrix = model['bone_original_matrix'][index]
+        x, y, z = tf.translation_from_matrix(matrix.T)
+        bone_pool.append(pmx.Bone(
+            name=model['bone_name'][index],
+            english_name=model['bone_name'][index],
+            position=common.Vector3(-x, y, -z),
+            parent_index=parent_index,
+            layer=0,
+            flag=0
+        ))
+        bone_pool[-1].setFlag(pmx.BONEFLAG_CAN_ROTATE, True)
+        bone_pool[-1].setFlag(pmx.BONEFLAG_IS_VISIBLE, True)
+        bone_pool[-1].setFlag(pmx.BONEFLAG_CAN_MANIPULATE, True)
+
+    def deep_first_search(index, index_pool, parent_index):
+        index_pool[0] += 1
+        current_node_index = index_pool[0]
+        old2new[index] = current_node_index
+        build_joint(index, parent_index)
+        if index in parent_child_dict:
+            for child in parent_child_dict[index]:
+                deep_first_search(child, index_pool, current_node_index)
+
+    deep_first_search(model['bone_parent'].index(-1), index_pool, -1)
+
+    pmx_model.bones = bone_pool
+
+    for i in range(len(model['position'])):
+        x, y, z = model['position'][i]
+        nx, ny, nz = model['normal'][i]
+        u, v = model['uv'][i]
+        if 65535 in model['vertex_joint'][i]:
+            vertex_joint_index = list(map(lambda x: old2new[x] if x != 65535 else 0, model['vertex_joint'][i]))
+        else:
+            vertex_joint_index = list(map(lambda x: old2new[x] if x != 255 else 0, model['vertex_joint'][i]))
+
+        vertex = pmx.Vertex(
+            common.Vector3(-x, y, -z),
+            common.Vector3(-nx, ny, -nz),
+            common.Vector2(u, v),
+            pmx.Bdef4(*vertex_joint_index, *(model['vertex_joint_weight'][i])),
+            0.0
+        )
+        pmx_model.vertices.append(vertex)
+
+    for i in range(len(model['face'])):
+        pmx_model.indices += list(model['face'][i])
+
+    pmx_model.materials[0].vertex_count = len(model['face']) * 3
+
+    ###########
+    pmx_model.materials = []
+    for i in range(len(model['mesh'])):
+        _, mesh_face_count, _, _ = model['mesh'][i]
+        pmx_model.materials.append(
+            pmx.Material(u'Mat{}'.format(i)
+                         , u'material{}'.format(i)
+                         , common.RGB(1, 1, 1)
+                         , 1.0
+                         , 1
+                         , common.RGB(1, 1, 1)
+                         , common.RGB(0, 0, 0)
+                         , 0
+                         , common.RGBA(0, 0, 0, 1)
+                         , 0
+                         , -1
+                         , -1
+                         , pmx.MATERIALSPHERE_NONE
+                         , 1
+                         , 0
+                         , u"comment"
+                         , mesh_face_count * 3
+                         )
+        )
+
+    filename = filename.replace('.mesh', '')
+    pymeshio.pmx.writer.write_to_file(pmx_model, filename + '.pmx')
+    for bone in pmx_model.bones:
+        if bone.english_name in paj_middle_bone_name:
+            bone.position.x = 0.0
+
+    if 'bip001_l_finger13' in [bone.english_name for bone in pmx_model.bones]:
+        paj_bone_name.update(paj_hand1_name)
+    else:
+        paj_bone_name.update(paj_hand0_name)
+
+    for bone in pmx_model.bones:
+        if bone.english_name in paj_bone_name:
+            bone.name = paj_bone_name[bone.english_name][0]
+            bone.english_name = paj_bone_name[bone.english_name][1]
+
+    pymeshio.pmx.writer.write_to_file(pmx_model, filename + '_replace.pmx')
+
+    def add_bone(pmxm, bone, index):
+        assert index <= len(pmxm.bones)
+        pmxm.bones.insert(index, bone)
+        for bone in pmxm.bones:
+            if bone.parent_index >= index:
+                bone.parent_index += 1
+
+        for vertex in pmxm.vertices:
+            if vertex.deform.index0 >= index:
+                vertex.deform.index0 += 1
+            if vertex.deform.index1 >= index:
+                vertex.deform.index1 += 1
+            if vertex.deform.index2 >= index:
+                vertex.deform.index2 += 1
+            if vertex.deform.index3 >= index:
+                vertex.deform.index3 += 1
+
+        return index
+
+    def find_bone_index_by_name(pmxm, bone_english_name):
+        ret = None
+        for i in range(len(pmxm.bones)):
+            if pmxm.bones[i].english_name == bone_english_name:
+                ret = i
+                break
+        return ret
+
+    #######################
+    try:
+        parent_node_index = find_bone_index_by_name(pmx_model, 'ParentNode')
+
+        center_bone = pmx.Bone(
+            name='センター',
+            english_name='Center',
+            position=common.Vector3(0, 8.0, 0),
+            parent_index=parent_node_index,
+            layer=0,
+            flag=0
+        )
+        center_bone.setFlag(pmx.BONEFLAG_CAN_ROTATE, True)
+        center_bone.setFlag(pmx.BONEFLAG_IS_VISIBLE, True)
+        center_bone.setFlag(pmx.BONEFLAG_CAN_MANIPULATE, True)
+
+        waist_index = find_bone_index_by_name(pmx_model, 'Waist')
+        center_index = add_bone(pmx_model, center_bone, waist_index)
+
+        groove_bone = pmx.Bone(
+            name='グルーブ',
+            english_name='Groove',
+            position=common.Vector3(0, 8.2, 0),
+            parent_index=center_index,
+            layer=0,
+            flag=0
+        )
+        groove_bone.setFlag(pmx.BONEFLAG_CAN_ROTATE, True)
+        groove_bone.setFlag(pmx.BONEFLAG_IS_VISIBLE, True)
+        groove_bone.setFlag(pmx.BONEFLAG_CAN_MANIPULATE, True)
+        waist_index = find_bone_index_by_name(pmx_model, 'Waist')
+        groove_index = add_bone(pmx_model, groove_bone, waist_index)
+
+        waist_index = find_bone_index_by_name(pmx_model, 'Waist')
+        pmx_model.bones[waist_index].parent_index = groove_index
+
+        waist_index = find_bone_index_by_name(pmx_model, 'Waist')
+        upper_body_index = find_bone_index_by_name(pmx_model, 'UpperBody')
+        pmx_model.bones[upper_body_index].parent_index = waist_index
+
+        ##########################
+        for LR in ['Left', 'Right']:
+            ankle_index = find_bone_index_by_name(pmx_model, '{}Ankle'.format(LR))
+            ankle_x, ankle_y, ankle_z = pmx_model.bones[ankle_index].position.to_tuple()
+            toe_index = find_bone_index_by_name(pmx_model, '{}Toe'.format(LR))
+            toe_vec = pmx_model.bones[toe_index].position
+            toe_vec.y = ankle_y - 1.0
+            toe_vec.z = -1.65
+            leg_ik_parent_bone = pmx.Bone(
+                name='左足IK親' if LR == 'Left' else '右足IK親',
+                english_name='{}LegIkParent'.format(LR),
+                position=common.Vector3(ankle_x, 0, ankle_z),
+                parent_index=parent_node_index,
+                layer=0,
+                flag=0
+            )
+            leg_ik_parent_bone.setFlag(pmx.BONEFLAG_CAN_ROTATE, True)
+            leg_ik_parent_bone.setFlag(pmx.BONEFLAG_CAN_TRANSLATE, True)
+            leg_ik_parent_bone.setFlag(pmx.BONEFLAG_IS_VISIBLE, True)
+            leg_ik_parent_bone.setFlag(pmx.BONEFLAG_CAN_MANIPULATE, True)
+            leg_ik_parent_index = add_bone(pmx_model, leg_ik_parent_bone, len(pmx_model.bones))
+
+            leg_ik_bone = pmx.Bone(
+                name='左足ＩＫ' if LR == 'Left' else '右足ＩＫ',
+                english_name='{}LegIk'.format(LR),
+                position=common.Vector3(ankle_x, ankle_y, ankle_z),
+                parent_index=leg_ik_parent_index,
+                layer=0,
+                flag=0
+            )
+
+            leg_ik_bone.setFlag(pmx.BONEFLAG_CAN_ROTATE, True)
+            leg_ik_bone.setFlag(pmx.BONEFLAG_CAN_TRANSLATE, True)
+            leg_ik_bone.setFlag(pmx.BONEFLAG_IS_IK, True)
+            leg_ik_bone.setFlag(pmx.BONEFLAG_IS_VISIBLE, True)
+            leg_ik_bone.setFlag(pmx.BONEFLAG_CAN_MANIPULATE, True)
+
+            knee_index = find_bone_index_by_name(pmx_model, '{}Knee'.format(LR))
+            leg_index = find_bone_index_by_name(pmx_model, '{}Leg'.format(LR))
+            leg_ik_link = [
+                pmx.IkLink(knee_index, 1, common.Vector3(-180.0 / 57.325, 0, 0), common.Vector3(-0.5 / 57.325, 0, 0)),
+                pmx.IkLink(leg_index, 0)
+            ]
+            leg_ik_bone.ik = pmx.Ik(ankle_index, 40, 2, leg_ik_link)
+            leg_ik_index = add_bone(pmx_model, leg_ik_bone, len(pmx_model.bones))
+
+            toe_ik_bone = pmx.Bone(
+                name='左つま先ＩＫ' if LR == 'Left' else '右つま先ＩＫ',
+                english_name='{}LegIk'.format(LR),
+                position=common.Vector3(toe_vec.x, toe_vec.y, toe_vec.z),
+                parent_index=leg_ik_index,
+                layer=0,
+                flag=0
+            )
+            toe_ik_bone.setFlag(pmx.BONEFLAG_CAN_ROTATE, True)
+            toe_ik_bone.setFlag(pmx.BONEFLAG_CAN_TRANSLATE, True)
+            toe_ik_bone.setFlag(pmx.BONEFLAG_IS_IK, True)
+            toe_ik_bone.setFlag(pmx.BONEFLAG_IS_VISIBLE, True)
+            toe_ik_bone.setFlag(pmx.BONEFLAG_CAN_MANIPULATE, True)
+            toe_ik_bone.ik = pmx.Ik(toe_index, 3, 4, [
+                pmx.IkLink(ankle_index, 0)
+            ])
+            add_bone(pmx_model, toe_ik_bone, len(pmx_model.bones))
+
+        '''
+        # build local axis and get rotation
+        left_arm_index = find_bone_index_by_name(pmx_model, 'LeftArm')
+        left_elbow_index = find_bone_index_by_name(pmx_model, 'LeftElbow')
+        left_wrist_index = find_bone_index_by_name(pmx_model, 'LeftWrist')
+        larm_pos = np.array(list(pmx_model.bones[left_arm_index].position.to_tuple()))
+        lelbow_pos = np.array(list(pmx_model.bones[left_elbow_index].position.to_tuple()))
+        lwrist_pos = np.array(list(pmx_model.bones[left_wrist_index].position.to_tuple()))
+        vec_ew = lwrist_pos - lelbow_pos
+        vec_ea = larm_pos - lelbow_pos
+        vec_ew = vec_ew / np.linalg.norm(vec_ew)
+        vec_ea = vec_ea / np.linalg.norm(vec_ea)
+        cos_ew_ea = np.dot(vec_ea, vec_ew)
+        if -1 * math.cos(3/180 * 3.14) < cos_ew_ea and cos_ew_ea < 0:
+            y_axis = np.cross(vec_ew, vec_ea)
+            y_axis = y_axis / np.linalg.norm(y_axis)
+            z_axis = np.cross(vec_ea, y_axis)
+            z_axis = z_axis / np.linalg.norm(z_axis)
+            x_axis = np.cross(z_axis, y_axis)
+            x_axis = x_axis / np.linalg.norm(x_axis)
+            # pmx_model.bones[left_elbow_index].setFlag(pmx.BONEFLAG_HAS_LOCAL_COORDINATE, True)
+            pmx_model.bones[left_elbow_index].local_x_vector = common.Vector3(*x_axis.tolist())
+            pmx_model.bones[left_elbow_index].local_z_vector = common.Vector3(*z_axis.tolist())
+        '''
+        head_index = find_bone_index_by_name(pmx_model, 'Head')
+        eyes_bone = pmx.Bone(
+            name='両目',
+            english_name='Eyes',
+            position=common.Vector3(0, 25, 0),
+            parent_index=head_index,
+            layer=0,
+            flag=0
+        )
+        eyes_bone.setFlag(pmx.BONEFLAG_CAN_ROTATE, True)
+        eyes_bone.setFlag(pmx.BONEFLAG_IS_VISIBLE, True)
+        eyes_bone.setFlag(pmx.BONEFLAG_CAN_MANIPULATE, True)
+
+        pmx_model.bones.append(eyes_bone)
+        eyes_index = find_bone_index_by_name(pmx_model, 'Eyes')
+        for LR in 'lr':
+            eyeball_index = find_bone_index_by_name(pmx_model, 'bone_eyeball_{}'.format(LR))
+            pmx_model.bones[eyeball_index].effect_index = eyes_index
+            pmx_model.bones[eyeball_index].effect_factor = 2.2
+            pmx_model.bones[eyeball_index].setFlag(pmx.BONEFLAG_IS_EXTERNAL_ROTATION, True)
+
+        '''
+        morph_ref_model = pymeshio.pmx.reader.read_from_file('morph_ref')
+        pmx_model.morphs = morph_ref_model.morphs
+        for morph in pmx_model.morphs:
+            for offset in morph.offsets:
+                bone_english_name = morph_ref_model.bones[offset.bone_index].english_name
+                offset.bone_index = find_bone_index_by_name(pmx_model, bone_english_name)
+        '''
+
+        pymeshio.pmx.writer.write_to_file(pmx_model, filename + '_modified.pmx')
+    except Exception:
+        pass
+
+
+def saveascii(model, filename, flip_uv=False):
+    try:
+        filename = filename.replace('.mesh', '.ascii')
+        with open(filename, 'w') as file:
+            # Write Bone Count
+            if "bone_name" in model:
+                file.write(f"{len(model['bone_name'])}\n")
+
+            # Write Bone Information
+            if "bone_name" in model and "bone_parent" in model:
+                for name, parent in zip(model['bone_name'], model['bone_parent']):
+                    file.write(f"{name}\n")
+                    file.write(f"{parent}\n")
+                    if "bone_original_matrix" in model:
+                        matrix = model['bone_original_matrix'][model['bone_name'].index(name)]
+                        position = " ".join(f"{val:.6f}" for val in matrix.flatten()[:3])
+                        file.write(f"{position} 0 0 0 1\n")
+                    else:
+                        file.write("0.000000 0.000000 0.000000 0 0 0 1\n")
+
+            # Write Vertex Positions
+            if "position" in model:
+                file.write(f"{len(model['position'])}\n")
+                for x, y, z in model['position']:
+                    file.write(f"{x:.6f} {y:.6f} {z:.6f}\n")
+
+            # Write Normals if they exist
+            if "normal" in model:
+                file.write(f"{len(model['normal'])}\n")
+                for nx, ny, nz in model['normal']:
+                    file.write(f"{nx:.6f} {ny:.6f} {nz:.6f}\n")
+
+            # Write UVs, applying flip if needed
+            if "uv" in model:
+                file.write(f"{len(model['uv'])}\n")
+                for u, v in model['uv']:
+                    if flip_uv:
+                        v = 1 - v
+                    file.write(f"{u:.6f} {v:.6f}\n")
+
+            # Write Face Indices
+            if "face" in model:
+                file.write(f"{len(model['face'])}\n")
+                for v1, v2, v3 in model['face']:
+                    file.write(f"{v1} {v2} {v3}\n")
+
+    except Exception as e:
+        print(f"Error writing ASCII file: {e}")
+
+
+def saveiqe(model, filename):
+    model['bone_translate'] = []
+    model['bone_rotation'] = []
+    bone_count = len(model['bone_parent'])
+    for i in range(bone_count):
+        matrix = tf.identity_matrix()
+        parent_node = model['bone_parent'][i]
+        if parent_node >= 0:
+            matrix = model['bone_original_matrix'][parent_node]
+        matrix = np.dot(model['bone_original_matrix'][i], np.linalg.inv(matrix))
+        model['bone_translate'].append(tf.translation_from_matrix(matrix.T))
+        model['bone_rotation'].append(tf.quaternion_from_matrix(matrix.T))
+    with open(filename + '.iqe ', 'w') as f:
+        f.write('# Inter-Quake Export\n')
+        f.write('\n')
+        parent_child_dict = {}
+        old2new = {}
+        index_pool = [-1]
+        for i in range(len(model['bone_parent'])):
+            p = model['bone_parent'][i]
+            if p not in parent_child_dict:
+                parent_child_dict[p] = []
+            parent_child_dict[p].append(i)
+
+        def print_joint(index, parent_index):
+            f.write('joint "{}" {}\n'.format(model['bone_name'][index], parent_index))
+            x, y, z = model['bone_translate'][index]
+            r, i, j, k = model['bone_rotation'][index]
+            f.write('pq {} {} {} {} {} {} {}\n'.format(
+                -x, y, z, i, -j, -k, r
+            ))
+
+        def deep_first_search(index, index_pool, parent_index):
+            index_pool[0] += 1
+            current_node_index = index_pool[0]
+            old2new[index] = current_node_index
+            print_joint(index, parent_index)
+            if index in parent_child_dict:
+                for child in parent_child_dict[index]:
+                    deep_first_search(child, index_pool, current_node_index)
+
+        deep_first_search(model['bone_parent'].index(-1), index_pool, -1)
+
+        f.write('\n')
+
+        mesh_vertex_counter = 0
+        mesh_face_counter = 0
+
+        for mesh_i in range(len(model['mesh'])):
+
+            mesh_vertex_counter_end = mesh_vertex_counter + model['mesh'][mesh_i][0]
+            mesh_face_counter_end = mesh_face_counter + model['mesh'][mesh_i][1]
+
+            f.write('mesh mesh{}\n'.format(mesh_i))
+            f.write('material "mesh{}Mat"\n'.format(mesh_i))
+            f.write('\n')
+
+            for i in range(mesh_vertex_counter, mesh_vertex_counter_end):
+                x, y, z = model['position'][i]
+                f.write('vp {} {} {}\n'.format(-x, y, z))
+            f.write('\n')
+
+            for i in range(mesh_vertex_counter, mesh_vertex_counter_end):
+                x, y, z = model['normal'][i]
+                f.write('vn {} {} {}\n'.format(-x, y, z))
+            f.write('\n')
+
+            for i in range(mesh_vertex_counter, mesh_vertex_counter_end):
+                u, v = model['uv'][i]
+                f.write('vt {} {}\n'.format(u, 1 - v))
+            f.write('\n')
+
+            for i in range(mesh_vertex_counter, mesh_vertex_counter_end):
+                f.write('vb')
+                for j in range(4):
+                    v = model['vertex_joint'][i][j]
+                    if v == 255:
+                        break
+                    v = old2new[v]
+                    w = model['vertex_joint_weight'][i][j]
+                    f.write(' {} {}'.format(v, w))
+                f.write('\n')
+            f.write('\n')
+
+            for i in range(mesh_face_counter, mesh_face_counter_end):
+                v1, v2, v3 = model['face'][i]
+                v1 -= mesh_vertex_counter
+                v2 -= mesh_vertex_counter
+                v3 -= mesh_vertex_counter
+                f.write('fm {} {} {}\n'.format(v3, v1, v2))
+            f.write('\n')
+
+            mesh_vertex_counter = mesh_vertex_counter_end
+            mesh_face_counter = mesh_face_counter_end
+
+
+# Works for exporting just mesh
+def save_to_json(model, filename):
+    if not filename.endswith('.gltf'):
+        filename = os.path.basename(filename).replace(".mesh", ".gltf")
+
+    try:
+        gltf_data = {
+            "asset": {
+                "version": "2.0",
+                "generator": "NeoX Model Converter"
+            },
+            "meshes": [],
+            "accessors": [],
+            "bufferViews": [],
+            "buffers": [],
+            "nodes": [],
+            "scenes": [{"nodes": [0]}],
+            "scene": 0
+        }
+
+        # Prepare binary buffers
+        vertex_buffer = [coord for vertex in model['position'] for coord in vertex]
+        normal_buffer = [coord for normal in model['normal'] for coord in normal]
+        uv_buffer = [coord for uv in model['uv'] for coord in uv]
+        index_buffer = [idx for face in model['face'] for idx in face]
+
+        # Binary Buffer
+        binary_buffer = (
+                struct.pack(f"{len(vertex_buffer)}f", *vertex_buffer) +
+                struct.pack(f"{len(normal_buffer)}f", *normal_buffer) +
+                struct.pack(f"{len(uv_buffer)}f", *uv_buffer) +
+                struct.pack(f"{len(index_buffer)}H", *index_buffer)
+        )
+
+        # Buffer and BufferView
+        vertex_bytes = len(vertex_buffer) * 4
+        normal_bytes = len(normal_buffer) * 4
+        uv_bytes = len(uv_buffer) * 4
+        index_bytes = len(index_buffer) * 2
+
+        gltf_data["buffers"].append({
+            "uri": os.path.basename(filename) + ".bin",
+            "byteLength": len(binary_buffer)
+        })
+
+        gltf_data["bufferViews"].extend([
+            {"buffer": 0, "byteOffset": 0, "byteLength": vertex_bytes, "target": 34962},
+            {"buffer": 0, "byteOffset": vertex_bytes, "byteLength": normal_bytes, "target": 34962},
+            {"buffer": 0, "byteOffset": vertex_bytes + normal_bytes, "byteLength": uv_bytes, "target": 34962},
+            {"buffer": 0, "byteOffset": vertex_bytes + normal_bytes + uv_bytes, "byteLength": index_bytes,
+             "target": 34963},
+        ])
+
+        # Calculate Bounds
+        min_position = [min(coord) for coord in zip(*model['position'])]
+        max_position = [max(coord) for coord in zip(*model['position'])]
+        min_uv = [min(coord) for coord in zip(*model['uv'])]
+        max_uv = [max(coord) for coord in zip(*model['uv'])]
+
+        # Accessors
+        gltf_data["accessors"].extend([
+            {"bufferView": 0, "componentType": 5126, "count": len(model['position']), "type": "VEC3",
+             "min": min_position, "max": max_position},
+            {"bufferView": 1, "componentType": 5126, "count": len(model['normal']), "type": "VEC3"},
+            {"bufferView": 2, "componentType": 5126, "count": len(model['uv']), "type": "VEC2", "min": min_uv,
+             "max": max_uv},
+            {"bufferView": 3, "componentType": 5123, "count": len(index_buffer), "type": "SCALAR"}
+        ])
+
+        # Meshes
+        gltf_data["meshes"].append({
+            "primitives": [{
+                "attributes": {"POSITION": 0, "NORMAL": 1, "TEXCOORD_0": 2},
+                "indices": 3
+            }]
+        })
+
+        # Nodes
+        gltf_data["nodes"].append({"mesh": 0})
+
+        # Save Binary and JSON
+        with open(filename + ".bin", "wb") as bin_file:
+            bin_file.write(binary_buffer)
+        with open(filename, "w") as json_file:
+            json.dump(gltf_data, json_file, indent=4)
+
+    except Exception as e:
+        print(f"Failed to save GLTF2: {e}")
+
+    print(f"GLTF JSON and binary saved as {filename} and {filename}.bin")
+
+
+# Testing for getting skeleton
+def save_to_gltf(model, filename):
+    if not filename.endswith('.gltf'):
+        filename = os.path.basename(filename).replace(".mesh", ".gltf")
+
+    try:
+        gltf_data = {
+            "asset": {
+                "version": "2.0",
+                "generator": "NeoX Model Converter"
+            },
+            "meshes": [],
+            "accessors": [],
+            "bufferViews": [],
+            "buffers": [],
+            "nodes": [],
+            "skins": [],
+            "scenes": [{"nodes": [0]}],
+            "scene": 0
+        }
+
+        # Validate and extract mesh data
+        positions = model.get('position', [])
+        normals = model.get('normal', [])
+        uvs = model.get('uv', [])
+        indices = model.get('face', [])
+        joint_indices = model.get('vertex_joint', [])
+        weights = model.get('vertex_weight', [])
+        bone_names = model.get('bone_name', [])
+        bone_hierarchy = model.get('bone_parent', [])
+        inverse_bind_matrices = model.get('bone_inverse_bind_matrices', [])
+
+        if not positions or not indices or not bone_names or not inverse_bind_matrices:
+            raise ValueError("Model must contain 'position', 'face', 'bone_name', and 'bone_inverse_bind_matrices'.")
+
+        # Prepare binary buffers
+        vertex_buffer = [coord for vertex in positions for coord in vertex]
+        normal_buffer = [coord for normal in normals for coord in normal] if normals else []
+        uv_buffer = [coord for uv in uvs for coord in uv] if uvs else []
+        index_buffer = [idx for face in indices for idx in face]
+        joint_buffer = [joint for joint_set in joint_indices for joint in joint_set]
+        weight_buffer = [weight for weight_set in weights for weight in weight_set]
+        flattened_ibms = [elem for matrix in inverse_bind_matrices for elem in matrix.flatten()]
+
+        # Binary Buffer
+        binary_buffer = (
+                struct.pack(f"{len(vertex_buffer)}f", *vertex_buffer) +
+                struct.pack(f"{len(normal_buffer)}f", *normal_buffer) +
+                struct.pack(f"{len(uv_buffer)}f", *uv_buffer) +
+                struct.pack(f"{len(index_buffer)}H", *index_buffer) +
+                struct.pack(f"{len(joint_buffer)}B", *joint_buffer) +
+                struct.pack(f"{len(weight_buffer)}f", *weight_buffer) +
+                struct.pack(f"{len(flattened_ibms)}f", *flattened_ibms)
+        )
+
+        # Buffer and BufferView
+        vertex_bytes = len(vertex_buffer) * 4
+        normal_bytes = len(normal_buffer) * 4
+        uv_bytes = len(uv_buffer) * 4
+        index_bytes = len(index_buffer) * 2
+        joint_bytes = len(joint_buffer)
+        weight_bytes = len(weight_buffer) * 4
+        ibm_bytes = len(flattened_ibms) * 4
+
+        gltf_data["buffers"].append({
+            "uri": filename.replace(".gltf", ".bin"),
+            "byteLength": len(binary_buffer)
+        })
+
+        gltf_data["bufferViews"].extend([
+            {"buffer": 0, "byteOffset": 0, "byteLength": vertex_bytes, "target": 34962},
+            {"buffer": 0, "byteOffset": vertex_bytes, "byteLength": normal_bytes,
+             "target": 34962} if normal_bytes else None,
+            {"buffer": 0, "byteOffset": vertex_bytes + normal_bytes, "byteLength": uv_bytes,
+             "target": 34962} if uv_bytes else None,
+            {"buffer": 0, "byteOffset": vertex_bytes + normal_bytes + uv_bytes, "byteLength": index_bytes,
+             "target": 34963},
+            {"buffer": 0, "byteOffset": vertex_bytes + normal_bytes + uv_bytes + index_bytes, "byteLength": joint_bytes,
+             "target": 34962},
+            {"buffer": 0, "byteOffset": vertex_bytes + normal_bytes + uv_bytes + index_bytes + joint_bytes,
+             "byteLength": weight_bytes, "target": 34962},
+            {"buffer": 0,
+             "byteOffset": vertex_bytes + normal_bytes + uv_bytes + index_bytes + joint_bytes + weight_bytes,
+             "byteLength": ibm_bytes}
+        ])
+
+        # Calculate Bounds
+        min_position = [min(coord) for coord in zip(*positions)]
+        max_position = [max(coord) for coord in zip(*positions)]
+
+        # Accessors
+        gltf_data["accessors"].extend([
+            {"bufferView": 0, "componentType": 5126, "count": len(positions), "type": "VEC3", "min": min_position,
+             "max": max_position},
+            {"bufferView": 1, "componentType": 5126, "count": len(normals), "type": "VEC3"} if normals else None,
+            {"bufferView": 2, "componentType": 5126, "count": len(uvs), "type": "VEC2"} if uvs else None,
+            {"bufferView": 3, "componentType": 5123, "count": len(index_buffer), "type": "SCALAR"},
+            {"bufferView": 4, "componentType": 5121, "count": len(joint_buffer) // 4, "type": "VEC4"},
+            {"bufferView": 5, "componentType": 5126, "count": len(weight_buffer) // 4, "type": "VEC4"},
+            {"bufferView": 6, "componentType": 5126, "count": len(inverse_bind_matrices), "type": "MAT4"}
+        ])
+
+        # Meshes
+        gltf_data["meshes"].append({
+            "primitives": [{
+                "attributes": {"POSITION": 0, "NORMAL": 1, "TEXCOORD_0": 2, "JOINTS_0": 4, "WEIGHTS_0": 5},
+                "indices": 3
+            }]
+        })
+
+        # Nodes
+        for i, bone_name in enumerate(bone_names):
+            gltf_data["nodes"].append({
+                "name": bone_name,
+                "translation": model['bone_translation'][i],
+                "rotation": model['bone_rotation'][i],
+                "scale": [1, 1, 1],
+                "children": [j for j, parent in enumerate(bone_hierarchy) if parent == i] if bone_hierarchy else []
+            })
+
+        # Skin
+        gltf_data["skins"].append({
+            "joints": list(range(len(bone_names))),
+            "inverseBindMatrices": 6
+        })
+
+        # Link skin to the mesh node
+        gltf_data["nodes"][0]["skin"] = 0
+
+        # Write binary and JSON files
+        bin_file_name = filename.replace(".gltf", ".bin")
+        with open(bin_file_name, "wb") as bin_file:
+            bin_file.write(binary_buffer)
+
+        with open(filename, "w") as json_file:
+            json.dump(gltf_data, json_file, indent=4)
+
+        print(f"GLTF with skeleton saved successfully as {filename} and {bin_file_name}")
+
+    except Exception as e:
+        print(f"Failed to save GLTF: {e}")
+
+
+def parse_mesh_original(model, f):
+    # model = {}
+    # with open(path, 'rb') as f:
+    # with io.BytesIO(path) as f:
+        # try:
+    _magic_number = f.read(8)
+
+    model['bone_exist'] = readuint32(f)
+    model['mesh'] = []
+
+    if model['bone_exist']:
+        if model['bone_exist'] > 1:
+            count = readuint8(f)
+            f.read(2)
+            f.read(count * 4)
+        bone_count = readuint16(f)
+        parent_nodes = []
+        for _ in range(bone_count):
+            parent_node = readuint16(f)
+            if parent_node == 65535:
+                parent_node = -1
+            parent_nodes.append(parent_node)
+        model['bone_parent'] = parent_nodes
+
+        bone_names = []
+        for _ in range(bone_count):
+            bone_name = f.read(32)
+            bone_name = bone_name.decode().replace('\0', '').replace(' ', '_')
+            bone_names.append(bone_name)
+        model['bone_name'] = bone_names
+
+        bone_extra_info = readuint8(f)
+        if bone_extra_info:
+            for _ in range(bone_count):
+                f.read(28)
+
+        model['bone_original_matrix'] = []
+        for i in range(bone_count):
+            matrix = [readfloat(f) for _ in range(16)]
+            matrix = np.array(matrix).reshape(4, 4)
+            model['bone_original_matrix'].append(matrix)
+
+        if len(list(filter(lambda x: x == -1, parent_nodes))) > 1:
+            num = len(model['bone_parent'])
+            model['bone_parent'] = list(map(lambda x: num if x == -1 else x, model['bone_parent']))
+            model['bone_parent'].append(-1)
+            model['bone_name'].append('dummy_root')
+            model['bone_original_matrix'].append(np.identity(4))
+
+        # _flag = readuint8(f)  # 00
+        # assert _flag == 0
+
+        _flag = readuint8(f)  # 00
+        if _flag != 0:
+            print(f"Debug: Read _flag value {_flag} at position {f.tell()}")
+            raise ValueError(f"Unexpected _flag value {_flag} at position {f.tell()}")
+
+    _offset = readuint32(f)
+    while True:
+        flag = readuint16(f)
+        if flag == 1:
+            break
+        f.seek(-2, 1)
+        mesh_vertex_count = readuint32(f)
+        mesh_face_count = readuint32(f)
+        _flag = readuint8(f)
+        color_len = readuint8(f)
+
+        model['mesh'].append((mesh_vertex_count, mesh_face_count, _flag, color_len))
+
+    vertex_count = readuint32(f)
+    face_count = readuint32(f)
+
+    model['position'] = []
+    # vertex position
+    for _ in range(vertex_count):
+        x = readfloat(f)
+        y = readfloat(f)
+        z = readfloat(f)
+        model['position'].append((x, y, z))
+
+    model['normal'] = []
+    # vertex normal
+    for _ in range(vertex_count):
+        x = readfloat(f)
+        y = readfloat(f)
+        z = readfloat(f)
+        model['normal'].append((x, y, z))
+
+    _flag = readuint16(f)
+    if _flag:
+        f.seek(vertex_count * 12, 1)
+
+    model['face'] = []
+    # face index table
+    for _ in range(face_count):
+        v1 = readuint16(f)
+        v2 = readuint16(f)
+        v3 = readuint16(f)
+        model['face'].append((v1, v2, v3))
+
+    model['uv'] = []
+    # vertex uv
+    for mesh_vertex_count, _, uv_layers, _ in model['mesh']:
+        if uv_layers > 0:
+            for _ in range(mesh_vertex_count):
+                u = readfloat(f)
+                v = readfloat(f)
+                model['uv'].append((u, v))
+            f.read(mesh_vertex_count * 8 * (uv_layers - 1))
+        else:
+            for _ in range(mesh_vertex_count):
+                u = 0.0
+                v = 0.0
+                model['uv'].append((u, v))
+
+    # vertex color
+    for mesh_vertex_count, _, _, color_len in model['mesh']:
+        f.read(mesh_vertex_count * 4 * color_len)
+
+    if model['bone_exist']:
+        model['vertex_joint'] = []
+        for _ in range(vertex_count):
+            vertex_joints = [readuint16(f) for _ in range(4)]
+            model['vertex_joint'].append(vertex_joints)
+
+        model['vertex_joint_weight'] = []
+        for _ in range(vertex_count):
+            vertex_joint_weights = [readfloat(f) for _ in range(4)]
+            model['vertex_joint_weight'].append(vertex_joint_weights)
+    # except Exception as e:
+    #     print(f"General parsing error: {e}")
+    #     return None
+    return model
+
+
+def parse_mesh_helper(path):
+    model = {}
+    with open(path, 'rb') as f:
+    # with io.BytesIO(path) as f:
+        _magic_number = f.read(8)
+        model['bone_exist'] = readuint32(f)
+        model['mesh'] = []
+
+        if model['bone_exist']:
+            if model['bone_exist'] > 1:
+                count = readuint8(f)
+                f.read(2)
+                f.read(count * 4)
+            bone_count = readuint16(f)
+            parent_nodes = []
+            for _ in range(bone_count):
+                parent_node = readuint8(f)
+                if parent_node == 255:
+                    parent_node = -1
+                parent_nodes.append(parent_node)
+            model['bone_parent'] = parent_nodes
+
+            bone_names = []
+            for _ in range(bone_count):
+                bone_name = f.read(32)
+                bone_name = bone_name.decode().replace('\0', '').replace(' ', '_')
+                bone_names.append(bone_name)
+            model['bone_name'] = bone_names
+
+            bone_extra_info = readuint8(f)
+            if bone_extra_info:
+                for _ in range(bone_count):
+                    f.read(28)
+
+            model['bone_original_matrix'] = []
+            for i in range(bone_count):
+                matrix = [readfloat(f) for _ in range(16)]
+                matrix = np.array(matrix).reshape(4, 4)
+                model['bone_original_matrix'].append(matrix)
+
+            if len(list(filter(lambda x: x == -1, parent_nodes))) > 1:
+                num = len(model['bone_parent'])
+                model['bone_parent'] = list(map(lambda x: num if x == -1 else x, model['bone_parent']))
+                model['bone_parent'].append(-1)
+                model['bone_name'].append('dummy_root')
+                model['bone_original_matrix'].append(np.identity(4))
+
+            _flag = readuint8(f)  # 00
+            assert _flag == 0
+
+        _offset = readuint32(f)
+        while True:
+            flag = readuint16(f)
+            if flag == 1:
+                break
+            f.seek(-2, 1)
+            mesh_vertex_count = readuint32(f)
+            mesh_face_count = readuint32(f)
+            uv_layers = readuint8(f)
+            color_len = readuint8(f)
+
+            model['mesh'].append((mesh_vertex_count, mesh_face_count, uv_layers, color_len))
+
+        vertex_count = readuint32(f)
+        face_count = readuint32(f)
+
+        model['position'] = []
+        # vertex position
+        for _ in range(vertex_count):
+            x = readfloat(f)
+            y = readfloat(f)
+            z = readfloat(f)
+            model['position'].append((x, y, z))
+
+        model['normal'] = []
+        # vertex normal
+        for _ in range(vertex_count):
+            x = readfloat(f)
+            y = readfloat(f)
+            z = readfloat(f)
+            model['normal'].append((x, y, z))
+
+        _flag = readuint16(f)
+        if _flag:
+            f.seek(vertex_count * 12, 1)
+
+        model['face'] = []
+        # face index table
+        for _ in range(face_count):
+            v1 = readuint16(f)
+            v2 = readuint16(f)
+            v3 = readuint16(f)
+            model['face'].append((v1, v2, v3))
+
+        model['uv'] = []
+        # vertex uv
+        for mesh_vertex_count, _, uv_layers, _ in model['mesh']:
+            if uv_layers > 0:
+                for _ in range(mesh_vertex_count):
+                    u = readfloat(f)
+                    v = readfloat(f)
+                    model['uv'].append((u, v))
+                f.read(mesh_vertex_count * 8 * (uv_layers - 1))
+            else:
+                for _ in range(mesh_vertex_count):
+                    u = 0.0
+                    v = 0.0
+                    model['uv'].append((u, v))
+
+        # vertex color
+        for mesh_vertex_count, _, _, color_len in model['mesh']:
+            f.read(mesh_vertex_count * 4 * color_len)
+
+        if model['bone_exist']:
+            model['vertex_joint'] = []
+            for _ in range(vertex_count):
+                vertex_joints = [readuint8(f) for _ in range(4)]
+                model['vertex_joint'].append(vertex_joints)
+
+            model['vertex_joint_weight'] = []
+            for _ in range(vertex_count):
+                vertex_joint_weights = [readfloat(f) for _ in range(4)]
+                model['vertex_joint_weight'].append(vertex_joint_weights)
+
+    return model
+
+
+def parser_mesh_bytes(model, f):
+    _magic_number = f.read(8)
+    model['bone_exist'] = readuint32(f)
+    model['mesh'] = []
+
+    if model['bone_exist']:
+        if model['bone_exist'] > 1:
+            count = readuint8(f)
+            f.read(2)
+            f.read(count * 4)
+        bone_count = readuint16(f)
+        parent_nodes = []
+        for _ in range(bone_count):
+            parent_node = readuint8(f)
+            if parent_node == 255:
+                parent_node = -1
+            parent_nodes.append(parent_node)
+        model['bone_parent'] = parent_nodes
+
+        bone_names = []
+        for _ in range(bone_count):
+            bone_name = f.read(32)
+            bone_name = bone_name.decode().replace('\0', '').replace(' ', '_')
+            bone_names.append(bone_name)
+        model['bone_name'] = bone_names
+
+        bone_extra_info = readuint8(f)
+        if bone_extra_info:
+            for _ in range(bone_count):
+                f.read(28)
+
+        model['bone_original_matrix'] = []
+        for i in range(bone_count):
+            matrix = [readfloat(f) for _ in range(16)]
+            matrix = np.array(matrix).reshape(4, 4)
+            model['bone_original_matrix'].append(matrix)
+
+        if len(list(filter(lambda x: x == -1, parent_nodes))) > 1:
+            num = len(model['bone_parent'])
+            model['bone_parent'] = list(map(lambda x: num if x == -1 else x, model['bone_parent']))
+            model['bone_parent'].append(-1)
+            model['bone_name'].append('dummy_root')
+            model['bone_original_matrix'].append(np.identity(4))
+
+        _flag = readuint8(f)  # 00
+        if _flag != 0:
+            print(f"Debug: Read _flag value {_flag} at position {f.tell()}")
+            raise ValueError(f"Unexpected _flag value {_flag} at position {f.tell()}")
+
+    _offset = readuint32(f)
+    while True:
+        flag = readuint16(f)
+        if flag == 1:
+            break
+        f.seek(-2, 1)
+        mesh_vertex_count = readuint32(f)
+        mesh_face_count = readuint32(f)
+        uv_layers = readuint8(f)
+        color_len = readuint8(f)
+
+        model['mesh'].append((mesh_vertex_count, mesh_face_count, uv_layers, color_len))
+
+    vertex_count = readuint32(f)
+    face_count = readuint32(f)
+
+    model['position'] = []
+    # vertex position
+    for _ in range(vertex_count):
+        x = readfloat(f)
+        y = readfloat(f)
+        z = readfloat(f)
+        model['position'].append((x, y, z))
+
+    model['normal'] = []
+    # vertex normal
+    for _ in range(vertex_count):
+        x = readfloat(f)
+        y = readfloat(f)
+        z = readfloat(f)
+        model['normal'].append((x, y, z))
+
+    _flag = readuint16(f)
+    if _flag:
+        f.seek(vertex_count * 12, 1)
+
+    model['face'] = []
+    # face index table
+    for _ in range(face_count):
+        v1 = readuint16(f)
+        v2 = readuint16(f)
+        v3 = readuint16(f)
+        model['face'].append((v1, v2, v3))
+
+    model['uv'] = []
+    # vertex uv
+    for mesh_vertex_count, _, uv_layers, _ in model['mesh']:
+        if uv_layers > 0:
+            for _ in range(mesh_vertex_count):
+                u = readfloat(f)
+                v = readfloat(f)
+                model['uv'].append((u, v))
+            f.read(mesh_vertex_count * 8 * (uv_layers - 1))
+        else:
+            for _ in range(mesh_vertex_count):
+                u = 0.0
+                v = 0.0
+                model['uv'].append((u, v))
+
+    # vertex color
+    for mesh_vertex_count, _, _, color_len in model['mesh']:
+        f.read(mesh_vertex_count * 4 * color_len)
+
+    if model['bone_exist']:
+        model['vertex_joint'] = []
+        for _ in range(vertex_count):
+            vertex_joints = [readuint8(f) for _ in range(4)]
+            model['vertex_joint'].append(vertex_joints)
+
+        model['vertex_joint_weight'] = []
+        for _ in range(vertex_count):
+            vertex_joint_weights = [readfloat(f) for _ in range(4)]
+            model['vertex_joint_weight'].append(vertex_joint_weights)
+
+    return model
+
+
+# def parse_mesh_adaptive(path):
+#     model = {}
+#     with io.BytesIO(path) as f:
+#         try:
+#             parser_mesh_bytes(model, f)
+#         except Exception as e:
+#             return None
+        
+#     return model
+
+
+def parse_mesh_adaptive(path):
+    """
+    Tries to parse a mesh file using multiple methods and returns the model if successful.
+    Logs errors for debugging purposes.
+    """
+    model = {}
+
+    try:
+        # Open the file in binary mode and read its content
+        # with open(path, 'rb') as file:
+        #     file_content = file.read()
+
+        # Create a file-like object for parsing
+        with io.BytesIO(path) as f:
+            # Attempt parsing using the original method
+            try:
+                logger.debug("Attempting parse_mesh_original...")
+                print("Attempting the adaptive parse_mesh_original...")
+                parse_mesh_original(model, f)
+                logger.info("Successfully parsed using parse_mesh_original.")
+                return model
+            except Exception as e:
+                logger.warning(f"parse_mesh_original failed: {e}")
+
+            # Reset the file-like object for the next attempt
+            f.seek(0)
+            try:
+                logger.debug("Attempting parse_mesh_helper...")
+                print("Attempting the adaptive parse_mesh_helper...")
+                parse_mesh_helper(path)
+                logger.info("Successfully parsed using parse_mesh_helper.")
+                return model
+            except Exception as e:
+                logger.warning(f"parse_mesh_helper failed: {e}")
+
+            # Reset the file-like object for the final attempt
+            f.seek(0)
+            try:
+                logger.debug("Attempting parser_mesh_bytes...")
+                print("Attempting the adaptive parse_mesh_bytes...")
+                parser_mesh_bytes(model, f)
+                logger.info("Successfully parsed using parser_mesh_bytes.")
+                return model
+            except Exception as e:
+                logger.warning(f"parser_mesh_bytes failed: {e}")
+
+    except Exception as e:
+        logger.error(f"Error reading or parsing the file: {e}")
+        import traceback
+        logger.error(traceback.format_exc())
+
+    try:
+        # Open the file in binary mode and read its content
+        with open(path, 'rb') as f:
+            file_content = f.read()
+
+        # Create a file-like object for parsing
+        with io.BytesIO(file_content) as f:
+            # Attempt parsing using the original method
+            try:
+                logger.debug("Attempting parse_mesh_original...")
+                print("Attempting the adaptive parse_mesh_original...")
+                parse_mesh_original(model, f)
+                logger.info("Successfully parsed using parse_mesh_original.")
+                return model
+            except Exception as e:
+                logger.warning(f"parse_mesh_original failed: {e}")
+
+            # Reset the file-like object for the next attempt
+            f.seek(0)
+            try:
+                logger.debug("Attempting parse_mesh_helper...")
+                parse_mesh_helper(path)
+                logger.info("Successfully parsed using parse_mesh_helper.")
+                return model
+            except Exception as e:
+                logger.warning(f"parse_mesh_helper failed: {e}")
+
+            # Reset the file-like object for the final attempt
+            f.seek(0)
+            try:
+                logger.debug("Attempting parser_mesh_bytes...")
+                parser_mesh_bytes(model, f)
+                logger.info("Successfully parsed using parser_mesh_bytes.")
+                return model
+            except Exception as e:
+                logger.warning(f"parser_mesh_bytes failed: {e}")
+
+    except Exception as e:
+        logger.error(f"Error reading or parsing the file: {e}")
+        import traceback
+        logger.error(traceback.format_exc())
+
+    # If all methods fail, return None
+    logger.error("All parsing methods failed.")
+    return None